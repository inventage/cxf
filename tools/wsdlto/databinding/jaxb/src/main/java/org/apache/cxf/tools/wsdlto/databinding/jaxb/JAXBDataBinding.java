--- conflicted
+++ resolved
@@ -18,12 +18,10 @@
  */
 package org.apache.cxf.tools.wsdlto.databinding.jaxb;
 import java.io.File;
-import java.io.FileInputStream;
 import java.io.IOException;
 import java.io.InputStream;
 import java.io.Writer;
 import java.lang.reflect.Field;
-import java.net.URI;
 import java.net.URL;
 import java.util.ArrayList;
 import java.util.Collection;
@@ -38,9 +36,6 @@
 
 import javax.xml.XMLConstants;
 import javax.xml.namespace.QName;
-import javax.xml.stream.XMLStreamException;
-import javax.xml.stream.XMLStreamReader;
-import javax.xml.stream.util.StreamReaderDelegate;
 import javax.xml.transform.dom.DOMSource;
 import javax.xml.validation.SchemaFactory;
 
@@ -69,22 +64,14 @@
 import com.sun.tools.xjc.api.SchemaCompiler;
 import com.sun.tools.xjc.api.TypeAndAnnotation;
 import com.sun.tools.xjc.api.XJC;
-<<<<<<< HEAD
-=======
-
->>>>>>> 8568d21b
-
-import org.apache.cxf.common.WSDLConstants;
+
+
 import org.apache.cxf.common.i18n.Message;
 import org.apache.cxf.common.logging.LogUtils;
 import org.apache.cxf.common.util.StringUtils;
-import org.apache.cxf.common.xmlschema.SchemaCollection;
 import org.apache.cxf.helpers.CastUtils;
 import org.apache.cxf.helpers.DOMUtils;
 import org.apache.cxf.helpers.FileUtils;
-import org.apache.cxf.service.model.SchemaInfo;
-import org.apache.cxf.service.model.ServiceInfo;
-import org.apache.cxf.staxutils.StaxUtils;
 import org.apache.cxf.tools.common.ToolConstants;
 import org.apache.cxf.tools.common.ToolContext;
 import org.apache.cxf.tools.common.ToolException;
@@ -94,113 +81,10 @@
 import org.apache.cxf.tools.wsdlto.core.DataBindingProfile;
 import org.apache.cxf.tools.wsdlto.core.DefaultValueProvider;
 import org.apache.cxf.tools.wsdlto.core.RandomValueProvider;
-import org.apache.ws.commons.schema.XmlSchema;
-import org.apache.ws.commons.schema.XmlSchemaSerializer;
-import org.apache.ws.commons.schema.XmlSchemaSerializer.XmlSchemaSerializerException;
+
+
 
 public class JAXBDataBinding implements DataBindingProfile {
-
-
-    public class LocationFilterReader extends StreamReaderDelegate implements XMLStreamReader {
-        boolean isImport;
-        int locIdx = -1;
-        LocationFilterReader(XMLStreamReader read) {
-            super(read);
-        }
-
-        public int next() throws XMLStreamException {
-            int i = super.next();
-            if (i == XMLStreamReader.START_ELEMENT) {
-                QName qn = super.getName();
-                isImport = qn.equals(WSDLConstants.QNAME_SCHEMA_IMPORT);
-                if (isImport) {
-                    findLocation();
-                } else {
-                    locIdx = -1;
-                }
-            } else {
-                isImport = false;
-                locIdx = -1;
-            }
-            return i;
-        }
-
-        public int nextTag() throws XMLStreamException {
-            int i = super.nextTag();
-            if (i == XMLStreamReader.START_ELEMENT) {
-                isImport = super.getName().equals(WSDLConstants.QNAME_SCHEMA_IMPORT);
-                if (isImport) {
-                    findLocation();
-                } else {
-                    locIdx = -1;
-                }
-            } else {
-                isImport = false;
-                locIdx = -1;
-            }
-            return i;
-        }
-        private void findLocation() {
-            locIdx = -1;
-            for (int x = super.getAttributeCount(); x > 0; --x) {
-                String nm = super.getAttributeLocalName(x - 1);
-                if ("schemaLocation".equals(nm)) {
-                    locIdx = x - 1;
-                }
-            }
-        }
-        public String getAttributeValue(String namespaceURI, String localName) {
-            return super.getAttributeValue(namespaceURI, localName);
-        }
-    
-        public int getAttributeCount() {
-            int i = super.getAttributeCount();
-            if (locIdx != -1) {
-                --i;
-            }
-            return i;
-        }
-        private int mapIdx(int index) {
-            if (locIdx != -1
-                && index >= locIdx) {
-                ++index;
-            }
-            return index;
-        }
-    
-        public QName getAttributeName(int index) {
-            return super.getAttributeName(mapIdx(index));
-        }
-    
-        public String getAttributePrefix(int index) {
-            return super.getAttributePrefix(mapIdx(index));
-        }
-    
-        public String getAttributeNamespace(int index) {
-            return super.getAttributeNamespace(mapIdx(index));
-        }
-    
-        public String getAttributeLocalName(int index) {
-            return super.getAttributeLocalName(mapIdx(index));
-        }
-    
-        public String getAttributeType(int index) {
-            return super.getAttributeType(mapIdx(index));
-        }
-    
-        public String getAttributeValue(int index) {
-            return super.getAttributeValue(mapIdx(index));
-        }
-    
-        public boolean isAttributeSpecified(int index) {
-            return super.isAttributeSpecified(mapIdx(index));
-        }
-
-        
-
-    }
-
-
     private static final Logger LOG = LogUtils.getL7dLogger(JAXBDataBinding.class);
     
     private static final Set<String> DEFAULT_TYPE_MAP = new HashSet<String>();
@@ -237,17 +121,14 @@
         JLDEFAULT_TYPE_MAP.put("java.lang.Float", "float");
         JLDEFAULT_TYPE_MAP.put("java.lang.Double", "double");
         DEFAULT_TYPE_MAP.addAll(JLDEFAULT_TYPE_MAP.keySet());
-    }   
-    
+    }    
+
+
     public void initialize(ToolContext c) throws ToolException {
         this.context = c;
         
         SchemaCompiler schemaCompiler = XJC.createSchemaCompiler();
         ClassCollector classCollector = context.get(ClassCollector.class);
-<<<<<<< HEAD
-        //installResolverIntoSchemaCompiler(schemaCompiler);
-=======
->>>>>>> 8568d21b
         
         ClassNameAllocatorImpl allocator 
             = new ClassNameAllocatorImpl(classCollector,
@@ -259,22 +140,13 @@
         schemaCompiler.setErrorListener(listener);
         // Collection<SchemaInfo> schemas = serviceInfo.getSchemas();
         List<InputSource> jaxbBindings = context.getJaxbBindingFile();
-<<<<<<< HEAD
-        SchemaCollection schemas = (SchemaCollection) context.get(ToolConstants.XML_SCHEMA_COLLECTION);
-=======
         Map<String, Element> schemaLists = CastUtils.cast((Map<?, ?>)context.get(ToolConstants.SCHEMA_MAP));
 
->>>>>>> 8568d21b
         
         Options opts = null;
         opts = getOptions(schemaCompiler);
         List<String> args = new ArrayList<String>();
         
-<<<<<<< HEAD
-        List<String> args = new ArrayList<String>();
-        
-=======
->>>>>>> 8568d21b
         if (context.get(ToolConstants.CFG_NO_ADDRESS_BINDING) == null) {
             //hard code to enable jaxb extensions
             args.add("-extension");
@@ -320,13 +192,9 @@
             }
         }
         
-<<<<<<< HEAD
-        addSchemas(opts, schemaCompiler, schemas);
-=======
         
         addSchemas(opts, schemaCompiler, schemaLists);
 
->>>>>>> 8568d21b
         for (InputSource binding : jaxbBindings) {
             opts.addBindFile(binding);
         }
@@ -349,7 +217,7 @@
 
         rawJaxbModelGenCode = schemaCompiler.bind();
 
-        addedEnumClassToCollector(schemas, allocator);
+        addedEnumClassToCollector(schemaLists, allocator);
 
         if (context.get(ToolConstants.CFG_DEFAULT_VALUES) != null) {
             String cname = (String)context.get(ToolConstants.CFG_DEFAULT_VALUES);
@@ -370,101 +238,6 @@
         initialized = true;
     }
 
-<<<<<<< HEAD
-    @SuppressWarnings("unchecked")
-    private void addSchemas(Options opts, 
-                            SchemaCompiler schemaCompiler,
-                            SchemaCollection schemaCollection) {
-        
-        Set<String> ids = new HashSet<String>();
-        List<ServiceInfo> serviceList = (List<ServiceInfo>)context.get(ToolConstants.SERVICE_LIST);
-        for (ServiceInfo si : serviceList) {
-            for (SchemaInfo sci : si.getSchemas()) {
-                String key = sci.getSystemId();
-                if (ids.contains(key)) {
-                    continue;
-                }
-                ids.add(key);
-            }
-        }
-        for (XmlSchema schema : schemaCollection.getXmlSchemas()) {
-            if (XMLConstants.W3C_XML_SCHEMA_NS_URI.equals(schema.getTargetNamespace())) {
-                continue;
-            }
-            String key = schema.getSourceURI();
-            if (ids.contains(key)) {
-                continue;
-            }
-            
-            if (!key.startsWith("file:")) {
-                XmlSchemaSerializer xser = new XmlSchemaSerializer();
-                xser.setExtReg(schemaCollection.getExtReg());
-                Document[] docs;
-                try {
-                    docs = xser.serializeSchema(schema, false);
-                } catch (XmlSchemaSerializerException e) {
-                    throw new RuntimeException(e);
-                }
-                Element ele = docs[0].getDocumentElement();
-                ele = removeImportElement(ele);
-                if (context.get(ToolConstants.CFG_VALIDATE_WSDL) != null) {
-                    validateSchema(ele, docs[0].getDocumentURI());
-                }           
-                InputSource is = new InputSource((InputStream)null);
-                //key = key.replaceFirst("#types[0-9]+$", "");
-                is.setSystemId(key);
-                is.setPublicId(key);
-                opts.addGrammar(is);
-                schemaCompiler.parseSchema(key, ele);
-            }
-        }
-        for (XmlSchema schema : schemaCollection.getXmlSchemas()) {
-            if (XMLConstants.W3C_XML_SCHEMA_NS_URI.equals(schema.getTargetNamespace())) {
-                continue;
-            }
-            String key = schema.getSourceURI();
-            if (ids.contains(key)) {
-                continue;
-            }
-            if (key.startsWith("file:")) {
-                try {
-                    FileInputStream fin = new FileInputStream(new File(new URI(key)));
-                    XMLStreamReader reader = StaxUtils.createXMLStreamReader(key, fin);
-                    reader = new LocationFilterReader(reader);
-                    InputSource is = new InputSource(key);
-                    opts.addGrammar(is);
-                    schemaCompiler.parseSchema(key, reader);
-                    reader.close();
-                } catch (RuntimeException ex) {
-                    throw ex;
-                } catch (Exception ex) {
-                    throw new RuntimeException(ex);
-                }
-            }
-        }
-        ids.clear();
-        for (ServiceInfo si : serviceList) {
-            for (SchemaInfo sci : si.getSchemas()) {
-                String key = sci.getSystemId();
-                if (ids.contains(key)) {
-                    continue;
-                }
-                ids.add(key);
-                Element ele = sci.getElement();
-                ele = removeImportElement(ele);
-                if (context.get(ToolConstants.CFG_VALIDATE_WSDL) != null) {
-                    validateSchema(ele, sci.getSystemId());
-                }           
-                InputSource is = new InputSource((InputStream)null);
-                //key = key.replaceFirst("#types[0-9]+$", "");
-                is.setSystemId(key);
-                is.setPublicId(key);
-                opts.addGrammar(is);
-                schemaCompiler.parseSchema(key, ele);
-            }
-        }
-
-=======
     private void addSchemas(Options opts, SchemaCompiler schemaCompiler,
                             Map<String, Element> schemaLists) {
         for (String key : schemaLists.keySet()) {
@@ -479,7 +252,6 @@
             opts.addGrammar(is);
             schemaCompiler.parseSchema(key, ele);
         }
->>>>>>> 8568d21b
     }
     private String getPluginUsageString(Options opts) {
         StringBuffer buf = new StringBuffer();
@@ -500,11 +272,10 @@
     // JAXB bug. JAXB ClassNameCollector may not be invoked when generated
     // class is an enum. We need to use this method to add the missed file
     // to classCollector.
-    private void addedEnumClassToCollector(SchemaCollection schemaCollection, 
+    private void addedEnumClassToCollector(Map<String, Element> schemaList, 
                                            ClassNameAllocatorImpl allocator) {
-        //for (Element schemaElement : schemaList.values()) {
-        for (XmlSchema schema : schemaCollection.getXmlSchemas()) {
-            String targetNamespace = schema.getTargetNamespace();
+        for (Element schemaElement : schemaList.values()) {
+            String targetNamespace = schemaElement.getAttribute("targetNamespace");
             if (StringUtils.isEmpty(targetNamespace)) {
                 continue;
             }
@@ -673,9 +444,9 @@
     }
 
     
-    public void validateSchema(Element ele, String uri) throws ToolException {
+    public void validateSchema(Element ele) throws ToolException {
         SchemaFactory schemaFact = SchemaFactory.newInstance(XMLConstants.W3C_XML_SCHEMA_NS_URI);
-        DOMSource domSrc = new DOMSource(ele, uri);
+        DOMSource domSrc = new DOMSource(ele);
         try {
             schemaFact.newSchema(domSrc);
         } catch (SAXException e) {
