/**
 * Licensed to the Apache Software Foundation (ASF) under one
 * or more contributor license agreements. See the NOTICE file
 * distributed with this work for additional information
 * regarding copyright ownership. The ASF licenses this file
 * to you under the Apache License, Version 2.0 (the
 * "License"); you may not use this file except in compliance
 * with the License. You may obtain a copy of the License at
 *
 * http://www.apache.org/licenses/LICENSE-2.0
 *
 * Unless required by applicable law or agreed to in writing,
 * software distributed under the License is distributed on an
 * "AS IS" BASIS, WITHOUT WARRANTIES OR CONDITIONS OF ANY
 * KIND, either express or implied. See the License for the
 * specific language governing permissions and limitations
 * under the License.
 */
package org.apache.cxf.tools.wsdlto.frontend.jaxws.customization;

import java.io.File;
import java.io.FileOutputStream;
import java.io.IOException;
import java.io.InputStream;
import java.net.URI;
import java.net.URISyntaxException;
import java.util.ArrayList;
import java.util.HashMap;
import java.util.List;
import java.util.Map;
import java.util.logging.Logger;

import javax.xml.stream.XMLStreamException;
import javax.xml.stream.XMLStreamReader;

import org.w3c.dom.Attr;
import org.w3c.dom.Document;
import org.w3c.dom.Element;
import org.w3c.dom.NamedNodeMap;
import org.w3c.dom.Node;
import org.w3c.dom.NodeList;

import org.xml.sax.InputSource;

import org.apache.cxf.Bus;
import org.apache.cxf.catalog.OASISCatalogManager;
import org.apache.cxf.common.i18n.Message;
import org.apache.cxf.common.logging.LogUtils;
import org.apache.cxf.common.util.StringUtils;
import org.apache.cxf.helpers.DOMUtils;
import org.apache.cxf.helpers.FileUtils;
import org.apache.cxf.helpers.MapNamespaceContext;
import org.apache.cxf.helpers.XMLUtils;
import org.apache.cxf.resource.URIResolver;
import org.apache.cxf.staxutils.StaxUtils;
import org.apache.cxf.tools.common.ToolConstants;
import org.apache.cxf.tools.common.ToolContext;
import org.apache.cxf.tools.common.ToolException;
import org.apache.cxf.tools.util.URIParserUtil;
import org.apache.cxf.tools.wsdlto.frontend.jaxws.processor.internal.ProcessorUtil;

public final class CustomizationParser {
    // For WSDL1.1
    private static final Logger LOG = LogUtils.getL7dLogger(CustomizationParser.class);

    private ToolContext env;
    // map for jaxws binding and wsdl element
    private final Map<Element, Element> jaxwsBindingsMap = new HashMap<Element, Element>();
    private final List<InputSource> jaxbBindings = new ArrayList<InputSource>();
    private final Map<String, Element> customizedElements = new HashMap<String, Element>();

    private Element handlerChains;
    private Element wsdlNode;
    private String wsdlURL;

    private CustomNodeSelector nodeSelector = new CustomNodeSelector();

    public CustomizationParser() {
        jaxwsBindingsMap.clear();
        jaxbBindings.clear();
    }

    public Element getHandlerChains() {
        return this.handlerChains;
    }

    public void parse(ToolContext pe) {
        this.env = pe;
        String[] bindingFiles;
        try {
            wsdlURL = URIParserUtil.getAbsoluteURI((String)env.get(ToolConstants.CFG_WSDLURL));

            wsdlNode = getTargetNode(this.wsdlURL);

            if (wsdlNode == null && env.get(ToolConstants.CFG_CATALOG) != null) {
                wsdlNode = resolveNodeByCatalog(wsdlURL);
            }
            
            if (wsdlNode == null) {
                throw new ToolException(new Message("MISSING_WSDL", LOG, wsdlURL));
            }
            customizedElements.put(wsdlURL.toString(), wsdlNode);
            bindingFiles = (String[])env.get(ToolConstants.CFG_BINDING);
            if (bindingFiles == null) {
                return;
            }
        } catch (ClassCastException e) {
            bindingFiles = new String[1];
            bindingFiles[0] = (String)env.get(ToolConstants.CFG_BINDING);
        }

        for (int i = 0; i < bindingFiles.length; i++) {
            try {
                addBinding(bindingFiles[i]);
            } catch (XMLStreamException xse) {
                Message msg = new Message("STAX_PARSER_ERROR", LOG);
                throw new ToolException(msg, xse);
            }
        }

        for (Element element : jaxwsBindingsMap.keySet()) {
            nodeSelector.addNamespaces(element);
            Element oldTargetNode = jaxwsBindingsMap.get(element);
            Element targetNode = oldTargetNode;
            internalizeBinding(element, targetNode, "");
            String uri = element.getAttribute("wsdlLocation");
            customizedElements.put(uri, targetNode);
            updateJaxwsBindingMapValue(targetNode);  
        }
        
        buildHandlerChains();
    }

    public Element getTargetNode(String uri) {
        if (uri.equals(wsdlURL) && wsdlNode != null) {
            return wsdlNode;
        }
        Document doc = null;
        InputStream ins = null;

        try {
            URIResolver resolver = new URIResolver(uri);
            ins = resolver.getInputStream();
        } catch (IOException e1) {
            return null;
        }

        if (ins == null) {
            return null;
        }
        
        try {
            doc = DOMUtils.readXml(ins);
            doc.setDocumentURI(uri);
        } catch (Exception e) {
            Message msg = new Message("CAN_NOT_READ_AS_ELEMENT", LOG, new Object[] {uri});
            throw new ToolException(msg, e);
        }

        if (doc != null) {
            return doc.getDocumentElement();
        }
        return null;
    }

    private void updateJaxwsBindingMapValue(Element value) {
        String baseURI = value.getBaseURI();        
        for (Element ele : jaxwsBindingsMap.keySet()) {
            String uri = jaxwsBindingsMap.get(ele).getBaseURI();
            if (uri != null && uri.equals(baseURI)) {
                jaxwsBindingsMap.put(ele, value);
            }
        }      
    }
    
    private void buildHandlerChains() {

        for (Element jaxwsBinding : jaxwsBindingsMap.keySet()) {            
            List<Element> elemList = 
                DOMUtils.findAllElementsByTagNameNS(jaxwsBinding, 
                                                    ToolConstants.HANDLER_CHAINS_URI, 
                                                    ToolConstants.HANDLER_CHAINS);         
            if (elemList.size() == 0) {
                continue;
            }         
            // take the first one, anyway its 1 handler-config per customization
            this.handlerChains = elemList.get(0);
 
            return;
        }

    }

    private Node[] getAnnotationNodes(final Node node) {
        Node[] nodes = new Node[2];

        Node annotationNode = node.getFirstChild();
        while (annotationNode != null) {
            if ("annotation".equals(annotationNode.getLocalName())
                && ToolConstants.SCHEMA_URI.equals(annotationNode.getNamespaceURI())) {
                break;
            }
            annotationNode = annotationNode.getNextSibling();
        }
        if (annotationNode == null) {
            annotationNode = node.getOwnerDocument().createElementNS(ToolConstants.SCHEMA_URI, "annotation");
        }

        nodes[0] = annotationNode;

        Node appinfoNode = annotationNode.getFirstChild();
        while (appinfoNode != null) {
            if ("appinfo".equals(appinfoNode.getLocalName())
                && ToolConstants.SCHEMA_URI.equals(appinfoNode.getNamespaceURI())) {
                break;
            }
            appinfoNode = appinfoNode.getNextSibling();
        }

        if (appinfoNode == null) {
            appinfoNode = node.getOwnerDocument().createElementNS(ToolConstants.SCHEMA_URI, "appinfo");
            annotationNode.appendChild(appinfoNode);
        }
        nodes[1] = appinfoNode;
        return nodes;
    }

    private void appendJaxbVersion(final Element schemaElement) {
        String jaxbPrefix = schemaElement.lookupPrefix(ToolConstants.NS_JAXB_BINDINGS);
        if (jaxbPrefix == null) {
            schemaElement.setAttribute("xmlns:jaxb", ToolConstants.NS_JAXB_BINDINGS);
            schemaElement.setAttribute("jaxb:version", "2.0");
        }
    }

    protected void copyAllJaxbDeclarations(final Node schemaNode, final Element jaxwsBindingNode) {
        appendJaxbVersion((Element)schemaNode);

        Node[] embededNodes = getAnnotationNodes(schemaNode);
        Node annotationNode = embededNodes[0];
        Node appinfoNode = embededNodes[1];
        
        for (Node childNode = jaxwsBindingNode.getFirstChild();
            childNode != null;
            childNode = childNode.getNextSibling()) {
            
            copyJaxbAttributes(childNode, (Element)schemaNode);
            
            if (!isJaxbBindings(childNode)) {
                continue;
            }
            
            Element childEl = (Element)childNode;
            if (isJaxbBindingsElement(childEl)) {
                
                NodeList nlist = nodeSelector.queryNodes(schemaNode, childEl.getAttribute("node"));
                for (int i = 0; i < nlist.getLength(); i++) {
                    Node node = nlist.item(i);
                    copyAllJaxbDeclarations(node, childEl);
                }              
                
            } else {
                Element cloneNode = (Element)ProcessorUtil.cloneNode(schemaNode.getOwnerDocument(), 
                                                                     childEl, true);
                
                NamedNodeMap atts = cloneNode.getAttributes();
                for (int x = 0; x < atts.getLength(); x++) {
                    Attr attr = (Attr)atts.item(x);
                    if (ToolConstants.NS_JAXB_BINDINGS.equals(attr.getNamespaceURI())) {
                        cloneNode.removeAttributeNode(attr);
                        atts = cloneNode.getAttributes();
                        x = -1;
                    }
                }
                appinfoNode.appendChild(cloneNode);
                childNode = childNode.getNextSibling();
            }
        }
        
        if (schemaNode.getFirstChild() != null) {
            schemaNode.insertBefore(annotationNode, schemaNode.getFirstChild());
        } else {
            schemaNode.appendChild(annotationNode);
        }
    }

    private void copyJaxbAttributes(Node childNode, Element schemaNode) {
        if (childNode instanceof Element) {
            Element el = (Element)childNode;
            if (el.getParentNode() != null) {
                copyJaxbAttributes(el.getParentNode(), schemaNode);
            }
            NamedNodeMap atts = el.getAttributes();
            for (int x = 0; x < atts.getLength(); x++) {
                Attr attr = (Attr)atts.item(x);
                if (ToolConstants.NS_JAXB_BINDINGS.equals(attr.getNamespaceURI())) { 
                    Attr attrnew = schemaNode.getOwnerDocument().createAttributeNS(attr.getNamespaceURI(), 
                                                                                attr.getName());
                    attrnew.setValue(attr.getValue());
                    schemaNode.setAttributeNodeNS(attrnew);
                    
                    if ("extensionBindingPrefixes".equals(attr.getLocalName())) {
                        String pfxs = attr.getValue();
                        while (pfxs.length() > 0) {
                            String pfx = pfxs;
                            int idx = pfx.indexOf(',');
                            if (idx != -1) {
                                pfxs = pfxs.substring(idx + 1);
                                pfx = pfx.substring(0, idx);
                            } else {
                                pfxs = "";
                            }
                            String ns = el.lookupNamespaceURI(pfx);
                            schemaNode.setAttribute("xmlns:" + pfx,
                                                    ns);
                        }
                    }
                }
            }
        }
        
    }

    protected void internalizeBinding(Element bindings, Element targetNode, String expression) {
        if (bindings.getAttributeNode("wsdlLocation") != null) {
            expression = "/";
        }

        if (isGlobaleBindings(bindings)) {
            nodeSelector.addNamespaces(wsdlNode);
            if (targetNode != wsdlNode) {
                nodeSelector.addNamespaces(targetNode);
            }
            
            copyBindingsToWsdl(targetNode, bindings, nodeSelector.getNamespaceContext());
        }

        if (isJAXWSBindings(bindings) && bindings.getAttributeNode("node") != null) {
            expression = expression + "/" + bindings.getAttribute("node");

            nodeSelector.addNamespaces(bindings);

            NodeList nodeList = nodeSelector.queryNodes(targetNode, expression);
            if (nodeList == null || nodeList.getLength() == 0) {
                throw new ToolException(new Message("NODE_NOT_EXISTS", LOG, new Object[] {expression}));
            }

            for (int i = 0; i < nodeList.getLength(); i++) {
                Node node = nodeList.item(i);
                if (hasJaxbBindingDeclaration(bindings)) {
                    copyAllJaxbDeclarations(node, bindings);
                } else {
                    copyBindingsToWsdl(node, bindings, nodeSelector.getNamespaceContext());
                }
            }
            
           
        }

        Element[] children = getChildElements(bindings, ToolConstants.NS_JAXWS_BINDINGS);
        for (Element child : children) {
            internalizeBinding(child, targetNode, expression);
        }
    }

    private void copyBindingsToWsdl(Node node, Node bindings, MapNamespaceContext ctx) {
        if (bindings.getNamespaceURI().equals(ToolConstants.JAXWS_BINDINGS.getNamespaceURI())) {
            bindings.setPrefix("jaxws");
        }

        for (Map.Entry<String, String> ent : ctx.getUsedNamespaces().entrySet()) {
            if (node.lookupNamespaceURI(ent.getKey()) == null) {
                node.getOwnerDocument().getDocumentElement().setAttribute("xmlns:" + ent.getKey(),
                                                                          ent.getValue());
            }

        }

        
        
        Element element = DOMUtils.getFirstElement(bindings);
        while (element != null) {
            if (element.getNamespaceURI().equals(ToolConstants.JAXWS_BINDINGS.getNamespaceURI())) {
                element.setPrefix("jaxws");
            }
            element = DOMUtils.getNextElement(element);
        }
        
        

        Node cloneNode = ProcessorUtil.cloneNode(node.getOwnerDocument(), bindings, true);
        Node firstChild = DOMUtils.getChild(node, "jaxws:bindings");
        if (firstChild == null && cloneNode.getNodeName().indexOf("bindings") == -1) {
            wsdlNode.setAttribute("xmlns:jaxws", ToolConstants.JAXWS_BINDINGS.getNamespaceURI());
            Element jaxwsBindingElement = node.getOwnerDocument().createElement("jaxws:bindings");
            node.appendChild(jaxwsBindingElement);
            firstChild = jaxwsBindingElement;
        }

        if (firstChild == null && cloneNode.getNodeName().indexOf("bindings") > -1) {
            firstChild = node;
            if (wsdlNode.getAttributeNode("xmls:jaxws") == null) {
                wsdlNode.setAttribute("xmlns:jaxws", ToolConstants.JAXWS_BINDINGS.getNamespaceURI());
            }
        }

        Element cloneEle = (Element)cloneNode;
        cloneEle.removeAttribute("node");
        
        Element elem = DOMUtils.getFirstElement(cloneNode);
        while (elem != null) {
            Node attrNode = elem.getAttributeNode("node");
            if (attrNode != null) {
                cloneNode.removeChild(elem);
            }        
            elem = DOMUtils.getNextElement(elem);       
        }

        firstChild.appendChild(cloneNode);
    }

    private boolean isGlobaleBindings(Element binding) {

        boolean globleNode = binding.getNamespaceURI().equals(ToolConstants.NS_JAXWS_BINDINGS)
                             && binding.getLocalName().equals("package")
                             || binding.getLocalName().equals("enableAsyncMapping")
                             || binding.getLocalName().equals("enableAdditionalSOAPHeaderMapping")
                             || binding.getLocalName().equals("enableWrapperStyle")
                             || binding.getLocalName().equals("enableMIMEContent");
        Node parentNode = binding.getParentNode();
        if (parentNode instanceof Element) {
            Element ele = (Element)parentNode;
            if (ele.getAttributeNode("wsdlLocation") != null && globleNode) {
                return true;
            }

        }
        return false;

    }

    private Element[] getChildElements(Element parent, String nsUri) {
        List<Element> a = new ArrayList<Element>();
        for (Node item = parent.getFirstChild(); item != null; item = item.getNextSibling()) {
            if (!(item instanceof Element)) {
                continue;
            }
            if (nsUri.equals(item.getNamespaceURI())) {
                a.add((Element)item);
            }
        }
        return (Element[])a.toArray(new Element[a.size()]);
    }

    private void addBinding(String bindingFile) throws XMLStreamException {

        Element root = null;
        try {
            URIResolver resolver = new URIResolver(bindingFile);
            root = DOMUtils.readXml(resolver.getInputStream()).getDocumentElement();
        } catch (Exception e1) {
            Message msg = new Message("CAN_NOT_READ_AS_ELEMENT", LOG, new Object[] {bindingFile});
            throw new ToolException(msg, e1);
        }
        XMLStreamReader reader = StaxUtils.createXMLStreamReader(root);
        StaxUtils.toNextTag(reader);
        if (isValidJaxwsBindingFile(bindingFile, reader)) {

            String wsdlLocation = root.getAttribute("wsdlLocation");
            Element targetNode = null;
            if (!StringUtils.isEmpty(wsdlLocation)) {
                String wsdlURI = getAbsoluteURI(wsdlLocation, bindingFile);
                targetNode = getTargetNode(wsdlURI);
                String resolvedLoc = wsdlURI;
                if (targetNode == null && env.get(ToolConstants.CFG_CATALOG) != null) {
                    resolvedLoc = resolveByCatalog(wsdlURI.toString());
                    targetNode = getTargetNode(resolvedLoc);
                }
                if (targetNode == null) {
                    Message msg = new Message("POINT_TO_WSDL_DOES_NOT_EXIST", 
                                              LOG, new Object[] {bindingFile, resolvedLoc});
                    throw new ToolException(msg);
                }

                root.setAttribute("wsdlLocation", wsdlURI);
            } else {
                targetNode = wsdlNode;

                root.setAttribute("wsdlLocation", wsdlURL);
            }
            jaxwsBindingsMap.put(root, targetNode);

        } else if (isValidJaxbBindingFile(reader)) {
            String schemaLocation = root.getAttribute("schemaLocation");
<<<<<<< HEAD
            String resolvedSchemaLocation = resolveByCatalog(schemaLocation);
            if (resolvedSchemaLocation != null) {
=======
            boolean hasJaxbBindingChild = false;
            
            List<Element> elemList = 
                DOMUtils.findAllElementsByTagNameNS(root, 
                                                    ToolConstants.JAXB_BINDINGS.getNamespaceURI(), 
                                                    ToolConstants.JAXB_BINDINGS.getLocalPart()); 
            if (elemList.size() > 1) {
                hasJaxbBindingChild = true;
            }
            
            elemList = 
                DOMUtils.findAllElementsByTagNameNS(root, 
                                                    ToolConstants.JAXB_BINDINGS.getNamespaceURI(), 
                                                    "globalBindings");
            if (elemList.size() > 1) {
                hasJaxbBindingChild = true;
            }
                           
            if (StringUtils.isEmpty(schemaLocation) && !hasJaxbBindingChild) {
>>>>>>> 8568d21b
                InputSource tmpIns = null;
                try {
                    tmpIns = convertToTmpInputSource(root, resolvedSchemaLocation);
                } catch (Exception e1) {
                    Message msg = new Message("FAILED_TO_ADD_SCHEMALOCATION", LOG, bindingFile);
                    throw new ToolException(msg, e1);
                }
                jaxbBindings.add(tmpIns);
            } else {
                jaxbBindings.add(new InputSource(bindingFile));
<<<<<<< HEAD
            } 
=======
            }

>>>>>>> 8568d21b
        }
    }

    private String getAbsoluteURI(String  uri, String bindingFile) {
        URI locURI = null;
        try {
            locURI = new URI(uri);
        } catch (URISyntaxException e) {
            Message msg = new Message("BINDING_LOC_ERROR", 
                                      LOG, new Object[] {uri});
            throw new ToolException(msg);
        }

        if (!locURI.isAbsolute()) {
            try {
                String base = URIParserUtil.getAbsoluteURI(bindingFile);
                URI baseURI = new URI(base);
                locURI = baseURI.resolve(locURI);
            } catch (URISyntaxException e) {
                Message msg = new Message("NOT_URI", LOG, new Object[] {bindingFile});
                throw new ToolException(msg, e);
            }

        }
        return locURI.toString();
    }
    
    private Element resolveNodeByCatalog(String url) {
        String resolvedLocation = resolveByCatalog(url);
        return getTargetNode(resolvedLocation);
    }

    private String resolveByCatalog(String url) {
        if (StringUtils.isEmpty(url)) {
            return null;
        }
        Bus bus = (Bus)env.get(Bus.class);
        OASISCatalogManager catalogResolver = OASISCatalogManager.getCatalogManager(bus);
        if (catalogResolver == null) {
            return null;
        }
        String resolvedLocation;
        try {
            resolvedLocation = catalogResolver.resolveSystem(url);
            if (resolvedLocation == null) {
                resolvedLocation = catalogResolver.resolveURI(url);
            }
        } catch (Exception e1) {
            Message msg = new Message("FAILED_RESOLVE_CATALOG", LOG, url);
            throw new ToolException(msg, e1);
        }
        return resolvedLocation;
    }

    private InputSource convertToTmpInputSource(Element ele, String schemaLoc) throws Exception {
        InputSource result = null;
        ele.setAttribute("schemaLocation", schemaLoc);
        File tmpFile = FileUtils.createTempFile("jaxbbinding", ".xml");
        XMLUtils.writeTo(ele, new FileOutputStream(tmpFile));
        result = new InputSource(URIParserUtil.getAbsoluteURI(tmpFile.getAbsolutePath()));
        tmpFile.deleteOnExit();
        return result;
    }

    private boolean isValidJaxbBindingFile(XMLStreamReader reader) {
        if (ToolConstants.JAXB_BINDINGS.equals(reader.getName())) {

            return true;
        }
        return false;
    }

    private boolean isValidJaxwsBindingFile(String bindingLocation, XMLStreamReader reader) {
        if (ToolConstants.JAXWS_BINDINGS.equals(reader.getName())) {
            // Comment this check , by default wsdlLocation value will be the
            // user input wsdl url
            /*
             * String wsdlLocation = reader.getAttributeValue(null,
             * "wsdlLocation"); if (!StringUtils.isEmpty(wsdlLocation)) { return
             * true; }
             */
            return true;
        }
        return false;

    }

    protected void setWSDLNode(final Element node) {
        this.wsdlNode = node;
    }

    public Node getWSDLNode() {
        return this.wsdlNode;
    }

    private boolean isJAXWSBindings(Node bindings) {
        return ToolConstants.NS_JAXWS_BINDINGS.equals(bindings.getNamespaceURI())
               && "bindings".equals(bindings.getLocalName());
    }

    private boolean isJaxbBindings(Node bindings) {
        return ToolConstants.NS_JAXB_BINDINGS.equals(bindings.getNamespaceURI());
    }

    private boolean isJaxbBindingsElement(Node bindings) {
        return "bindings".equals(bindings.getLocalName());
    }

    protected boolean hasJaxbBindingDeclaration(Node bindings) {
        for (Node childNode = bindings.getFirstChild();
            childNode != null;
            childNode = childNode.getNextSibling()) {
            if (isJaxbBindings(childNode)) {
                return true;
            }
        }
        return false;
    }

    public Map<String, Element> getCustomizedWSDLElements() {
        return this.customizedElements;
    }

    public List<InputSource> getJaxbBindings() {
        return this.jaxbBindings;
    }

    public static JAXWSBinding mergeJawsBinding(JAXWSBinding binding1, JAXWSBinding binding2) {
        if (binding1 != null && binding2 != null) {
            if (binding2.isEnableAsyncMapping()) {
                binding1.setEnableAsyncMapping(true);
            }
            if (binding2.isEnableWrapperStyle()) {
                binding1.setEnableWrapperStyle(true);
            }
            if (binding2.isEnableMime()) {
                binding1.setEnableMime(true);
            }

            if (binding2.getJaxwsClass() != null) {
                binding1.setJaxwsClass(binding2.getJaxwsClass());
            }

            if (binding2.getJaxwsPara() != null) {
                binding1.setJaxwsPara(binding2.getJaxwsPara());
            }
            return binding1;
        }

        return binding1 == null ? binding2 : binding1;
    }

}<|MERGE_RESOLUTION|>--- conflicted
+++ resolved
@@ -58,6 +58,7 @@
 import org.apache.cxf.tools.common.ToolException;
 import org.apache.cxf.tools.util.URIParserUtil;
 import org.apache.cxf.tools.wsdlto.frontend.jaxws.processor.internal.ProcessorUtil;
+import org.apache.xml.resolver.Catalog;
 
 public final class CustomizationParser {
     // For WSDL1.1
@@ -95,10 +96,7 @@
             if (wsdlNode == null && env.get(ToolConstants.CFG_CATALOG) != null) {
                 wsdlNode = resolveNodeByCatalog(wsdlURL);
             }
-            
-            if (wsdlNode == null) {
-                throw new ToolException(new Message("MISSING_WSDL", LOG, wsdlURL));
-            }
+            // TODO: if wsdlNode is null throw exception
             customizedElements.put(wsdlURL.toString(), wsdlNode);
             bindingFiles = (String[])env.get(ToolConstants.CFG_BINDING);
             if (bindingFiles == null) {
@@ -492,10 +490,6 @@
 
         } else if (isValidJaxbBindingFile(reader)) {
             String schemaLocation = root.getAttribute("schemaLocation");
-<<<<<<< HEAD
-            String resolvedSchemaLocation = resolveByCatalog(schemaLocation);
-            if (resolvedSchemaLocation != null) {
-=======
             boolean hasJaxbBindingChild = false;
             
             List<Element> elemList = 
@@ -515,10 +509,9 @@
             }
                            
             if (StringUtils.isEmpty(schemaLocation) && !hasJaxbBindingChild) {
->>>>>>> 8568d21b
                 InputSource tmpIns = null;
                 try {
-                    tmpIns = convertToTmpInputSource(root, resolvedSchemaLocation);
+                    tmpIns = convertToTmpInputSource(root, wsdlURL);
                 } catch (Exception e1) {
                     Message msg = new Message("FAILED_TO_ADD_SCHEMALOCATION", LOG, bindingFile);
                     throw new ToolException(msg, e1);
@@ -526,12 +519,8 @@
                 jaxbBindings.add(tmpIns);
             } else {
                 jaxbBindings.add(new InputSource(bindingFile));
-<<<<<<< HEAD
-            } 
-=======
-            }
-
->>>>>>> 8568d21b
+            }
+
         }
     }
 
@@ -565,14 +554,8 @@
     }
 
     private String resolveByCatalog(String url) {
-        if (StringUtils.isEmpty(url)) {
-            return null;
-        }
         Bus bus = (Bus)env.get(Bus.class);
-        OASISCatalogManager catalogResolver = OASISCatalogManager.getCatalogManager(bus);
-        if (catalogResolver == null) {
-            return null;
-        }
+        Catalog catalogResolver = OASISCatalogManager.getCatalogManager(bus).getCatalog();
         String resolvedLocation;
         try {
             resolvedLocation = catalogResolver.resolveSystem(url);
