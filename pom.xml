--- conflicted
+++ resolved
@@ -33,12 +33,8 @@
     <scm>
         <connection>scm:git:http://git-wip-us.apache.org/repos/asf/cxf.git</connection>
         <developerConnection>scm:git:https://git-wip-us.apache.org/repos/asf/cxf.git</developerConnection>
-<<<<<<< HEAD
-      <tag>cxf-2.6.17-SNAPSHOT</tag>
-=======
-      <tag>HEAD</tag>
->>>>>>> a29255fd
-  </scm>
+        <tag>cxf-2.6.17-SNAPSHOT</tag>
+    </scm>
     <issueManagement>
         <system>jira</system>
         <url>https://issues.apache.org/jira/browse/CXF</url>
