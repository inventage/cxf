/**
 * Licensed to the Apache Software Foundation (ASF) under one
 * or more contributor license agreements. See the NOTICE file
 * distributed with this work for additional information
 * regarding copyright ownership. The ASF licenses this file
 * to you under the Apache License, Version 2.0 (the
 * "License"); you may not use this file except in compliance
 * with the License. You may obtain a copy of the License at
 *
 * http://www.apache.org/licenses/LICENSE-2.0
 *
 * Unless required by applicable law or agreed to in writing,
 * software distributed under the License is distributed on an
 * "AS IS" BASIS, WITHOUT WARRANTIES OR CONDITIONS OF ANY
 * KIND, either express or implied. See the License for the
 * specific language governing permissions and limitations
 * under the License.
 */

package org.apache.cxf.sts.claims;

import java.net.URI;
import java.net.URISyntaxException;
import java.security.Principal;
import java.util.ArrayList;
import java.util.HashMap;
import java.util.List;
import java.util.Map;
import java.util.StringTokenizer;
import java.util.logging.Level;
import java.util.logging.Logger;

import javax.naming.NamingEnumeration;
import javax.naming.NamingException;
import javax.naming.directory.Attribute;
import javax.naming.directory.Attributes;
import javax.naming.directory.SearchControls;
import javax.security.auth.kerberos.KerberosPrincipal;
import javax.security.auth.x500.X500Principal;

import org.apache.cxf.common.logging.LogUtils;
import org.apache.cxf.helpers.CastUtils;
import org.springframework.ldap.core.AttributesMapper;
import org.springframework.ldap.core.LdapTemplate;
import org.springframework.ldap.filter.AndFilter;
import org.springframework.ldap.filter.EqualsFilter;

public class LdapClaimsHandler implements ClaimsHandler {

    private static final Logger LOG = LogUtils.getL7dLogger(LdapClaimsHandler.class);

    private LdapTemplate ldap;
    private Map<String, String> claimMapping;
    private String userBaseDn;
    private String delimiter = ";";
    private boolean x500FilterEnabled = true;
    private String objectClass = "person";
    private String userNameAttribute = "cn";
    
    
    public String getObjectClass() {
        return objectClass;
    }

    public void setObjectClass(String objectClass) {
        this.objectClass = objectClass;
    }

    public String getUserNameAttribute() {
        return userNameAttribute;
    }

    public void setUserNameAttribute(String userNameAttribute) {
        this.userNameAttribute = userNameAttribute;
    }

    public void setLdapTemplate(LdapTemplate ldapTemplate) {
        this.ldap = ldapTemplate;
    }

    public LdapTemplate getLdapTemplate() {
        return ldap;
    }

    public void setClaimsLdapAttributeMapping(Map<String, String> ldapClaimMapping) {
        this.claimMapping = ldapClaimMapping;
    }

    public Map<String, String> getClaimsLdapAttributeMapping() {
        return claimMapping;
    }

    public void setUserBaseDN(String userBaseDN) {
        this.userBaseDn = userBaseDN;
    }

    public String getUserBaseDN() {
        return userBaseDn;
    }
    
    public void setDelimiter(String delimiter) {
        this.delimiter = delimiter;
    }

    public String getDelimiter() {
        return delimiter;
    }
    
    public boolean isX500FilterEnabled() {
        return x500FilterEnabled;
    }
    
    public void setX500FilterEnabled(boolean x500FilterEnabled) {
        this.x500FilterEnabled = x500FilterEnabled;
    }
    
    
    public List<URI> getSupportedClaimTypes() {
        List<URI> uriList = new ArrayList<URI>();
        for (String uri : getClaimsLdapAttributeMapping().keySet()) {
            try {
                uriList.add(new URI(uri));
            } catch (URISyntaxException e) {
                e.printStackTrace();
            }
        }

        return uriList;
<<<<<<< HEAD
    }    
    
    public ClaimCollection retrieveClaimValues(
=======
    }

    @Deprecated
    public ClaimCollection retrieveClaimValues(
            Principal principal, RequestClaimCollection claims, WebServiceContext context, String realm) {
        
        ClaimsParameters params = new ClaimsParameters();
        params.setPrincipal(principal);
        params.setWebServiceContext(context);
        params.setRealm(realm);
        
        return retrieveClaimValues(claims, params);
    }
    
    
    public ClaimCollection retrieveClaimValues(
>>>>>>> 2fe1624a
            RequestClaimCollection claims, ClaimsParameters parameters) {
      
        Principal principal = parameters.getPrincipal();
        
        String user = null;
        if (principal instanceof KerberosPrincipal) {
            KerberosPrincipal kp = (KerberosPrincipal)principal;
            StringTokenizer st = new StringTokenizer(kp.getName(), "@");
            user = st.nextToken();
        } else if (principal instanceof X500Principal) {
            X500Principal x500p = (X500Principal)principal;
            LOG.warning("Unsupported principal type X500: " + x500p.getName());
            return new ClaimCollection();
        } else if (principal != null) {
            user = principal.getName();
        } else {
            //[TODO] if onbehalfof -> principal == null
            LOG.info("Principal is null");
            return new ClaimCollection();
        }
        
        if (user == null) {
            LOG.warning("User must not be null");
            return new ClaimCollection();
        } else {
            if (LOG.isLoggable(Level.FINEST)) {
                LOG.finest("Retrieve claims for user " + user);
            }
        }
        
        AndFilter filter = new AndFilter();
        filter.and(
                new EqualsFilter("objectclass", this.getObjectClass())).and(
                        new EqualsFilter(this.getUserNameAttribute(), user));

        List<String> searchAttributeList = new ArrayList<String>();
        for (RequestClaim claim : claims) {
            if (getClaimsLdapAttributeMapping().keySet().contains(claim.getClaimType().toString())) {
                searchAttributeList.add(
                    getClaimsLdapAttributeMapping().get(claim.getClaimType().toString())
                );
            } else {
                if (LOG.isLoggable(Level.FINER)) {
                    LOG.finer("Unsupported claim: " + claim.getClaimType());
                }
            }
        }

        String[] searchAttributes = null;
        searchAttributes = searchAttributeList.toArray(new String[] {});

        AttributesMapper mapper = 
            new AttributesMapper() {
                public Object mapFromAttributes(Attributes attrs) throws NamingException {
                    Map<String, Attribute> map = new HashMap<String, Attribute>();
                    NamingEnumeration<? extends Attribute> attrEnum = attrs.getAll();
                    while (attrEnum.hasMore()) {
                        Attribute att = attrEnum.next();
                        map.put(att.getID(), att);
                    }
                    return map;
                }
            };
        
        
        List<?> result = ldap.search((this.userBaseDn == null) ? "" : this.userBaseDn, filter.toString(),
                SearchControls.SUBTREE_SCOPE, searchAttributes, mapper);
      
        Map<String, Attribute> ldapAttributes = null;
        if (result != null && result.size() > 0) {
            ldapAttributes = CastUtils.cast((Map<?, ?>)result.get(0));
        }
        
        ClaimCollection claimsColl = new ClaimCollection();

        for (RequestClaim claim : claims) {
            URI claimType = claim.getClaimType();
            String ldapAttribute = getClaimsLdapAttributeMapping().get(claimType.toString());
            Attribute attr = ldapAttributes.get(ldapAttribute);
            if (attr == null) {
                if (LOG.isLoggable(Level.FINEST)) {
                    LOG.finest("Claim '" + claim.getClaimType() + "' is null");
                }
            } else {
                Claim c = new Claim();
                c.setClaimType(claimType);
                c.setPrincipal(principal);

                StringBuilder claimValue = new StringBuilder();
                try {
                    NamingEnumeration<?> list = (NamingEnumeration<?>)attr.getAll();
                    while (list.hasMore()) {
                        Object obj = list.next();
                        if (!(obj instanceof String)) {
                            LOG.warning("LDAP attribute '" + ldapAttribute 
                                    + "' has got an unsupported value type");
                            break;
                        }
                        String itemValue = (String)obj;
                        if (this.isX500FilterEnabled()) {
                            try {
                                X500Principal x500p = new X500Principal(itemValue);
                                itemValue = x500p.getName();
                                int index = itemValue.indexOf('=');
                                itemValue = itemValue.substring(index + 1, itemValue.indexOf(',', index));
                            } catch (Exception ex) {
                                //Ignore, not X500 compliant thus use the whole string as the value
                            }
                        }
                        claimValue.append(itemValue);
                        if (list.hasMore()) {
                            claimValue.append(this.getDelimiter());
                        }
                    }
                } catch (NamingException ex) {
                    LOG.warning("Failed to read value of LDAP attribute '" + ldapAttribute + "'");
                }
                
                c.setValue(claimValue.toString());
                // c.setIssuer(issuer);
                // c.setOriginalIssuer(originalIssuer);
                // c.setNamespace(namespace);
                claimsColl.add(c);
            }
        }
        
        return claimsColl;
    }

}
<|MERGE_RESOLUTION|>--- conflicted
+++ resolved
@@ -37,6 +37,7 @@
 import javax.naming.directory.SearchControls;
 import javax.security.auth.kerberos.KerberosPrincipal;
 import javax.security.auth.x500.X500Principal;
+import javax.xml.ws.WebServiceContext;
 
 import org.apache.cxf.common.logging.LogUtils;
 import org.apache.cxf.helpers.CastUtils;
@@ -126,11 +127,6 @@
         }
 
         return uriList;
-<<<<<<< HEAD
-    }    
-    
-    public ClaimCollection retrieveClaimValues(
-=======
     }
 
     @Deprecated
@@ -147,7 +143,6 @@
     
     
     public ClaimCollection retrieveClaimValues(
->>>>>>> 2fe1624a
             RequestClaimCollection claims, ClaimsParameters parameters) {
       
         Principal principal = parameters.getPrincipal();
