/**
 * Licensed to the Apache Software Foundation (ASF) under one
 * or more contributor license agreements. See the NOTICE file
 * distributed with this work for additional information
 * regarding copyright ownership. The ASF licenses this file
 * to you under the Apache License, Version 2.0 (the
 * "License"); you may not use this file except in compliance
 * with the License. You may obtain a copy of the License at
 *
 * http://www.apache.org/licenses/LICENSE-2.0
 *
 * Unless required by applicable law or agreed to in writing,
 * software distributed under the License is distributed on an
 * "AS IS" BASIS, WITHOUT WARRANTIES OR CONDITIONS OF ANY
 * KIND, either express or implied. See the License for the
 * specific language governing permissions and limitations
 * under the License.
 */
package org.apache.cxf.transport.http_jetty;

import java.io.IOException;
import java.security.GeneralSecurityException;
import java.util.HashMap;
import java.util.List;
import java.util.Map;
import java.util.TreeMap;
import java.util.logging.Level;
import java.util.logging.Logger;

import javax.annotation.Resource;

import org.apache.cxf.Bus;
import org.apache.cxf.buslifecycle.BusLifeCycleListener;
import org.apache.cxf.buslifecycle.BusLifeCycleManager;
import org.apache.cxf.common.logging.LogUtils;
import org.apache.cxf.configuration.jsse.TLSServerParameters;




/**
 * This Bus Extension handles the configuration of network port
 * numbers for use with "http" or "https". This factory 
 * caches the JettyHTTPServerEngines so that they may be 
 * retrieved if already previously configured.
 */
public class JettyHTTPServerEngineFactory implements BusLifeCycleListener {
    private static final Logger LOG =
        LogUtils.getL7dLogger(JettyHTTPServerEngineFactory.class);    
    
    private static final int FALLBACK_THREADING_PARAMS_KEY = 0;

    /**
     * This map holds references for allocated ports.
     */
    // Still use the static map to hold the port information
    // in the same JVM
    private static Map<Integer, JettyHTTPServerEngine> portMap =
        new HashMap<Integer, JettyHTTPServerEngine>();
   
    private BusLifeCycleManager lifeCycleManager;
    /**
     * This map holds the threading parameters that are to be applied
     * to new Engines when bound to the reference id.
     */
    private Map<String, ThreadingParameters> threadingParametersMap =
        new TreeMap<String, ThreadingParameters>();

    private ThreadingParameters fallbackThreadingParameters;
    
    /**
     * This map holds TLS Server Parameters that are to be used to
     * configure a subsequently created JettyHTTPServerEngine.
     */
    private Map<String, TLSServerParameters> tlsParametersMap =
        new TreeMap<String, TLSServerParameters>();
    
    
    /**
     * The bus.
     */
    private Bus bus;
    
    public JettyHTTPServerEngineFactory() {
        // Empty
    }    
<<<<<<< HEAD
    public JettyHTTPServerEngineFactory(Bus b,
=======
    public JettyHTTPServerEngineFactory(Bus bus,
>>>>>>> 8568d21b
                                        Map<String, TLSServerParameters> tls,
                                        Map<String, ThreadingParameters> threading) {
        tlsParametersMap.putAll(tls);
        threadingParametersMap.putAll(threading);
<<<<<<< HEAD
        setBus(b);
=======
        this.bus = bus;
        if (bus != null) {
            bus.setExtension(this, JettyHTTPServerEngineFactory.class);
        }
>>>>>>> 8568d21b
    }    
    
    
    /**
     * This call is used to set the bus. It should only be called once.
     * @param bus
     */
    @Resource(name = "cxf")
    public final void setBus(Bus bus) {
        assert this.bus == null || this.bus == bus;
        this.bus = bus;
        if (bus != null) {
            bus.setExtension(this, JettyHTTPServerEngineFactory.class);
            lifeCycleManager = bus.getExtension(BusLifeCycleManager.class);
            if (null != lifeCycleManager) {
                lifeCycleManager.registerLifeCycleListener(this);
            }        
        }
    }
    
    public Bus getBus() {
        return bus;
    }
    
    
    /**
     * This call sets TLSParametersMap for a JettyHTTPServerEngine
     * 
     */
    public void setTlsServerParametersMap(
        Map<String, TLSServerParameters>  tlsParamsMap) {
        
        tlsParametersMap = tlsParamsMap;
    }
    
    public Map<String, TLSServerParameters> getTlsServerParametersMap() {
        return tlsParametersMap;
    }
    
    public void setEnginesList(List<JettyHTTPServerEngine> enginesList) {
        for (JettyHTTPServerEngine engine : enginesList) {
            if (engine.getPort() == FALLBACK_THREADING_PARAMS_KEY) {
                fallbackThreadingParameters = engine.getThreadingParameters();
            }
            portMap.put(engine.getPort(), engine);
        }    
    }
    
    /**
     * This call sets the ThreadingParameters for a JettyHTTPServerEngine
     * 
     */
    public void setThreadingParametersMap(
        Map<String, ThreadingParameters> threadingParamsMap) {
        
        threadingParametersMap = threadingParamsMap;
    }
    
    public Map<String, ThreadingParameters> getThreadingParametersMap() {
        return threadingParametersMap;
    }
    
    /**
     * This call sets TLSServerParameters for a JettyHTTPServerEngine
     * that will be subsequently created. It will not alter an engine
     * that has already been created for that network port.
     * @param port       The network port number to bind to the engine.
     * @param tlsParams  The tls server parameters. Cannot be null.
     * @throws IOException 
     * @throws GeneralSecurityException 
     */
    public void setTLSServerParametersForPort(
        int port, 
        TLSServerParameters tlsParams) throws GeneralSecurityException, IOException {
        if (tlsParams == null) {
            throw new IllegalArgumentException("tlsParams cannot be null");
        }
        JettyHTTPServerEngine ref = retrieveJettyHTTPServerEngine(port);
        if (null == ref) {
            ref = new JettyHTTPServerEngine(this, bus, port);
            ref.setTlsServerParameters(tlsParams);
            portMap.put(port, ref);
            ref.finalizeConfig();
        } else {
            if (ref.getConnector() != null && ref.getConnector().isRunning()) {
                throw new IOException("can't set the TLS params on the opened connector");
            }
            ref.setTlsServerParameters(tlsParams);            
        }
    }
            
    
    /**
     * This call retrieves a previously configured JettyHTTPServerEngine for the
     * given port. If none exists, this call returns null.
     */
    public synchronized JettyHTTPServerEngine retrieveJettyHTTPServerEngine(int port) {
        return portMap.get(port);
    }

    /**
     * This call creates a new JettyHTTPServerEngine initialized for "http"
     * or "https" on the given port. The determination of "http" or "https"
     * will depend on configuration of the engine's bean name.
     * 
     * If an JettyHTTPEngine already exists, or the port
     * is already in use, a BindIOException will be thrown. If the 
     * engine is being Spring configured for TLS a GeneralSecurityException
     * may be thrown.
     */
    public synchronized JettyHTTPServerEngine createJettyHTTPServerEngine(int port, String protocol)
        throws GeneralSecurityException, IOException {
        LOG.fine("Creating Jetty HTTP Server Engine for port " + port + ".");        
        JettyHTTPServerEngine ref = retrieveJettyHTTPServerEngine(port);
        if (null == ref) {
            ref = new JettyHTTPServerEngine(this, bus, port);            
            portMap.put(port, ref);
            ref.finalizeConfig();
        } 
        // checking the protocol    
        if (!protocol.equals(ref.getProtocol())) {
            throw new IOException("Protocol mismatch for port " + port + ": "
                        + "engine's protocol is " + ref.getProtocol()
                        + ", the url protocol is " + protocol);
        }

        if (!(ref.isSetThreadingParameters()
              || null == fallbackThreadingParameters)) {
            if (LOG.isLoggable(Level.INFO)) {
                final int min = fallbackThreadingParameters.getMinThreads();
                final int max = fallbackThreadingParameters.getMaxThreads();
                LOG.log(Level.INFO,
                        "FALLBACK_THREADING_PARAMETERS_MSG",
                        new Object[] {port, min, max});
            }
            ref.setThreadingParameters(fallbackThreadingParameters);
        }
                
        return ref;
    }

    
    /**
     * This method removes the Server Engine from the port map and stops it.
     */
    public synchronized void destroyForPort(int port) {
        JettyHTTPServerEngine ref = portMap.remove(port);
        if (ref != null) {
            LOG.fine("Stopping Jetty HTTP Server Engine on port " + port + ".");
            try {
                ref.stop();
            } catch (Exception e) {
                // TODO Auto-generated catch block
                e.printStackTrace();
            }            
        }
    }

    public void initComplete() {
        // do nothing here
    }

    public void postShutdown() {
        //shut down the jetty server in the portMap
        // To avoid the CurrentModificationException, 
        // do not use portMap.vaules directly       
        JettyHTTPServerEngine[] engines = portMap.values().toArray(new JettyHTTPServerEngine[0]);
        for (JettyHTTPServerEngine engine : engines) {
            engine.shutdown();
        }
        // clean up the collections
        threadingParametersMap.clear();
        tlsParametersMap.clear();
    }

    public void preShutdown() {
        // do nothing here 
        // just let server registry to call the server stop first
    }
    
}<|MERGE_RESOLUTION|>--- conflicted
+++ resolved
@@ -27,6 +27,7 @@
 import java.util.logging.Level;
 import java.util.logging.Logger;
 
+import javax.annotation.PostConstruct;
 import javax.annotation.Resource;
 
 import org.apache.cxf.Bus;
@@ -84,23 +85,15 @@
     public JettyHTTPServerEngineFactory() {
         // Empty
     }    
-<<<<<<< HEAD
-    public JettyHTTPServerEngineFactory(Bus b,
-=======
     public JettyHTTPServerEngineFactory(Bus bus,
->>>>>>> 8568d21b
                                         Map<String, TLSServerParameters> tls,
                                         Map<String, ThreadingParameters> threading) {
         tlsParametersMap.putAll(tls);
         threadingParametersMap.putAll(threading);
-<<<<<<< HEAD
-        setBus(b);
-=======
         this.bus = bus;
         if (bus != null) {
             bus.setExtension(this, JettyHTTPServerEngineFactory.class);
         }
->>>>>>> 8568d21b
     }    
     
     
@@ -109,20 +102,25 @@
      * @param bus
      */
     @Resource(name = "cxf")
-    public final void setBus(Bus bus) {
+    public void setBus(Bus bus) {
         assert this.bus == null || this.bus == bus;
         this.bus = bus;
+    }
+    
+    public Bus getBus() {
+        return bus;
+    }
+    
+    
+    @PostConstruct
+    public void registerWithBus() {
         if (bus != null) {
             bus.setExtension(this, JettyHTTPServerEngineFactory.class);
-            lifeCycleManager = bus.getExtension(BusLifeCycleManager.class);
-            if (null != lifeCycleManager) {
-                lifeCycleManager.registerLifeCycleListener(this);
-            }        
-        }
-    }
-    
-    public Bus getBus() {
-        return bus;
+        }
+        lifeCycleManager = bus.getExtension(BusLifeCycleManager.class);
+        if (null != lifeCycleManager) {
+            lifeCycleManager.registerLifeCycleListener(this);
+        }        
     }
     
     
@@ -259,8 +257,14 @@
         }
     }
 
+    @PostConstruct
+    public void finalizeConfig() {
+        registerWithBus();
+    }
+
     public void initComplete() {
         // do nothing here
+        
     }
 
     public void postShutdown() {
