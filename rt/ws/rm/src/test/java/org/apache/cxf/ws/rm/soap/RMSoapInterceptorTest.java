--- conflicted
+++ resolved
@@ -45,32 +45,24 @@
 import org.apache.cxf.message.Message;
 import org.apache.cxf.message.MessageImpl;
 import org.apache.cxf.message.MessageUtils;
-import org.apache.cxf.ws.addressing.AddressingProperties;
-import org.apache.cxf.ws.addressing.AddressingPropertiesImpl;
-import org.apache.cxf.ws.addressing.Names;
-import org.apache.cxf.ws.rm.RM10Constants;
+import org.apache.cxf.ws.rm.AckRequestedType;
+import org.apache.cxf.ws.rm.Identifier;
 import org.apache.cxf.ws.rm.RMConstants;
 import org.apache.cxf.ws.rm.RMContextUtils;
 import org.apache.cxf.ws.rm.RMProperties;
-<<<<<<< HEAD
-=======
 import org.apache.cxf.ws.rm.RMUtils;
 import org.apache.cxf.ws.rm.SequenceAcknowledgement;
 import org.apache.cxf.ws.rm.SequenceAcknowledgement.AcknowledgementRange;
->>>>>>> c9e236fc
 import org.apache.cxf.ws.rm.SequenceFault;
-import org.apache.cxf.ws.rm.v200702.AckRequestedType;
-import org.apache.cxf.ws.rm.v200702.Identifier;
-import org.apache.cxf.ws.rm.v200702.ObjectFactory;
-import org.apache.cxf.ws.rm.v200702.SequenceAcknowledgement;
-import org.apache.cxf.ws.rm.v200702.SequenceAcknowledgement.AcknowledgementRange;
-import org.apache.cxf.ws.rm.v200702.SequenceType;
+import org.apache.cxf.ws.rm.SequenceFaultType;
+import org.apache.cxf.ws.rm.SequenceType;
 import org.easymock.classextension.EasyMock;
 import org.easymock.classextension.IMocksControl;
-
 import org.junit.Assert;
 import org.junit.Before;
 import org.junit.Test;
+
+
 
 public class RMSoapInterceptorTest extends Assert {
 
@@ -98,11 +90,12 @@
     public void testGetUnderstoodHeaders() throws Exception {
         RMSoapInterceptor codec = new RMSoapInterceptor();
         Set<QName> headers = codec.getUnderstoodHeaders();
-        assertTrue("expected Sequence header", headers.contains(RM10Constants.SEQUENCE_QNAME));
+        assertTrue("expected Sequence header", 
+                   headers.contains(RMConstants.getSequenceQName()));
         assertTrue("expected SequenceAcknowledgment header", 
-                   headers.contains(RM10Constants.SEQUENCE_ACK_QNAME));
+                   headers.contains(RMConstants.getSequenceAckQName()));
         assertTrue("expected AckRequested header", 
-                   headers.contains(RM10Constants.ACK_REQUESTED_QNAME));
+                   headers.contains(RMConstants.getAckRequestedQName()));
     }
     
     @Test
@@ -120,7 +113,7 @@
     }
     
     @Test
-    public void testMediate() throws NoSuchMethodException, XMLStreamException {
+    public void testMediate() throws NoSuchMethodException {
         Method m1 = RMSoapInterceptor.class.getDeclaredMethod("encode", 
                                                              new Class[] {SoapMessage.class});
         Method m2 = RMSoapInterceptor.class.getDeclaredMethod("decode", 
@@ -164,9 +157,9 @@
 
         message = setupOutboundMessage();        
         RMProperties rmps = RMContextUtils.retrieveRMProperties(message, true);     
-        rmps.setSequence(s1);
-        codec.encode(message);
-        verifyHeaders(message, new String[] {RMConstants.SEQUENCE_NAME});
+        rmps.setSequence(s1);        
+        codec.encode(message);
+        verifyHeaders(message, new String[] {RMConstants.getSequenceName()});
 
         // one acknowledgment header
 
@@ -176,7 +169,7 @@
         acks.add(ack1);
         rmps.setAcks(acks);        
         codec.encode(message);
-        verifyHeaders(message, new String[] {RMConstants.SEQUENCE_ACK_NAME});
+        verifyHeaders(message, new String[] {RMConstants.getSequenceAckName()});
 
         // two acknowledgment headers
 
@@ -185,8 +178,8 @@
         acks.add(ack2);
         rmps.setAcks(acks);
         codec.encode(message);
-        verifyHeaders(message, new String[] {RMConstants.SEQUENCE_ACK_NAME, 
-                                             RMConstants.SEQUENCE_ACK_NAME});
+        verifyHeaders(message, new String[] {RMConstants.getSequenceAckName(), 
+                                             RMConstants.getSequenceAckName()});
 
         // one ack requested header
 
@@ -196,7 +189,7 @@
         requested.add(ar1);
         rmps.setAcksRequested(requested);
         codec.encode(message);
-        verifyHeaders(message, new String[] {RMConstants.ACK_REQUESTED_NAME});
+        verifyHeaders(message, new String[] {RMConstants.getAckRequestedName()});
 
         // two ack requested headers
 
@@ -205,8 +198,8 @@
         requested.add(ar2);
         rmps.setAcksRequested(requested);
         codec.encode(message);
-        verifyHeaders(message, new String[] {RMConstants.ACK_REQUESTED_NAME, 
-                                             RMConstants.ACK_REQUESTED_NAME});
+        verifyHeaders(message, new String[] {RMConstants.getAckRequestedName(), 
+                                             RMConstants.getAckRequestedName()});
     }
     
     @Test
@@ -232,7 +225,7 @@
         // fault is a SoapFault but does not have a SequenceFault cause
 
         message = setupOutboundFaultMessage();
-        SoapFault f = new SoapFault("REASON", RM10Constants.UNKNOWN_SEQUENCE_FAULT_QNAME);
+        SoapFault f = new SoapFault("REASON", RMConstants.getUnknownSequenceFaultCode());
         message.setContent(Exception.class, f);      
         codec.encode(message);
         verifyHeaders(message, new String[] {});
@@ -240,15 +233,17 @@
         // fault is a SoapFault and has a SequenceFault cause
         
         message = setupOutboundFaultMessage();
+        SequenceFaultType sft = RMUtils.getWSRMFactory().createSequenceFaultType();
+        sft.setFaultCode(RMConstants.getUnknownSequenceFaultCode());
         SequenceFault sf = new SequenceFault("REASON");
-        sf.setFaultCode(RM10Constants.UNKNOWN_SEQUENCE_FAULT_QNAME);
-        Identifier sid = new Identifier();
+        sf.setSequenceFault(sft);
+        Identifier sid = RMUtils.getWSRMFactory().createIdentifier();
         sid.setValue("SID");
         sf.setSender(true);
         f.initCause(sf);
         message.setContent(Exception.class, f);      
         codec.encode(message);
-        verifyHeaders(message, new String[] {RMConstants.SEQUENCE_FAULT_NAME});
+        verifyHeaders(message, new String[] {RMConstants.getSequenceFaultName()});
 
     }
 
@@ -285,41 +280,8 @@
         AcknowledgementRange r2 = ack.getAcknowledgementRange().get(1);
         verifyRange(r1, 1, 1);
         verifyRange(r2, 3, 3);
-<<<<<<< HEAD
         assertNull(rmps.getSequence());
         assertNull(rmps.getAcksRequested());
-    }
-
-    @Test
-    public void testDecodeAcknowledgements2() throws XMLStreamException {
-        SoapMessage message = setUpInboundMessage("resources/Acknowledgment2.xml");
-        RMSoapInterceptor codec = new RMSoapInterceptor();
-        codec.handleMessage(message);
-        RMProperties rmps = RMContextUtils.retrieveRMProperties(message, false);
-        Collection<SequenceAcknowledgement> acks = rmps.getAcks();
-        assertNotNull(acks);
-        assertEquals(1, acks.size());
-        SequenceAcknowledgement ack = acks.iterator().next();
-        assertNotNull(ack);
-        assertEquals(1, ack.getAcknowledgementRange().size());
-        AcknowledgementRange r1 = ack.getAcknowledgementRange().get(0);
-        verifyRange(r1, 1, 3);
-=======
->>>>>>> c9e236fc
-        assertNull(rmps.getSequence());
-        assertNull(rmps.getAcksRequested());
-    }
-
-    private void verifyRange(AcknowledgementRange r, int i, int j) {
-        assertNotNull(r);
-        if (i > 0) {
-            assertNotNull(r.getLower());
-            assertEquals(i, r.getLower().longValue());
-        }
-        if (j > 0) {
-            assertNotNull(r.getUpper());
-            assertEquals(j, r.getUpper().longValue());
-        }
     }
 
     @Test
@@ -374,7 +336,7 @@
     }
 
     private void setUpOutbound() {
-        ObjectFactory factory = new ObjectFactory();
+        org.apache.cxf.ws.rm.ObjectFactory factory = new org.apache.cxf.ws.rm.ObjectFactory();
         s1 = factory.createSequenceType();
         Identifier sid = factory.createIdentifier();
         sid.setValue("sequence1");
@@ -409,29 +371,17 @@
     }
 
     private SoapMessage setupOutboundMessage() throws Exception {
-        Exchange ex = new ExchangeImpl();        
         Message message = new MessageImpl();
         SoapMessage soapMessage = new SoapMessage(message);         
         RMProperties rmps = new RMProperties();
-        rmps.exposeAs(RM10Constants.NAMESPACE_URI);
         RMContextUtils.storeRMProperties(soapMessage, rmps, true);
-        AddressingProperties maps = new AddressingPropertiesImpl();
-        RMContextUtils.storeMAPs(maps, soapMessage, true, false);
-        ex.setOutMessage(soapMessage);
-        soapMessage.setExchange(ex);        
+        
         return soapMessage;
     }
     
     private SoapMessage setupOutboundFaultMessage() throws Exception {
-        Exchange ex = new ExchangeImpl();
+        Exchange ex = new ExchangeImpl();        
         Message message = new MessageImpl();
-        RMProperties rmps = new RMProperties();
-        rmps.exposeAs(RM10Constants.NAMESPACE_URI);
-        RMContextUtils.storeRMProperties(message, rmps, false);
-        AddressingProperties maps = new AddressingPropertiesImpl();
-        RMContextUtils.storeMAPs(maps, message, false, false);
-        ex.setInMessage(message);
-        message = new MessageImpl();
         SoapMessage soapMessage = new SoapMessage(message);         
         ex.setOutFaultMessage(soapMessage);
         soapMessage.setExchange(ex);        
@@ -452,11 +402,11 @@
                     Element elem = (Element) obj;
                     String namespace = elem.getNamespaceURI();
                     String localName = elem.getLocalName();
-                    if (RM10Constants.NAMESPACE_URI.equals(namespace)
+                    if (RMConstants.getNamespace().equals(namespace)
                         && localName.equals(name)) {
                         found = true;
                         break;
-                    } else if (Names.WSA_NAMESPACE_NAME.equals(namespace)
+                    } else if (RMConstants.getAddressingNamespace().equals(namespace)
                         && localName.equals(name)) {
                         found = true;
                         break;
@@ -475,8 +425,8 @@
                 Element elem = (Element) obj;
                 String namespace = elem.getNamespaceURI();
                 String localName = elem.getLocalName();
-                assertTrue(RM10Constants.NAMESPACE_URI.equals(namespace) 
-                    || Names.WSA_NAMESPACE_NAME.equals(namespace));
+                assertTrue(RMConstants.getNamespace().equals(namespace) 
+                    || RMConstants.getAddressingNamespace().equals(namespace));
                 boolean found = false;
                 for (String name : names) {
                     if (localName.equals(name)) {
@@ -492,11 +442,6 @@
     private SoapMessage setUpInboundMessage(String resource) throws XMLStreamException {
         Message message = new MessageImpl();
         SoapMessage soapMessage = new SoapMessage(message);
-        RMProperties rmps = new RMProperties();
-        rmps.exposeAs(RM10Constants.NAMESPACE_URI);
-        RMContextUtils.storeRMProperties(soapMessage, rmps, false);
-        AddressingProperties maps = new AddressingPropertiesImpl();
-        RMContextUtils.storeMAPs(maps, soapMessage, false, false);
         message.put(Message.SCHEMA_VALIDATION_ENABLED, false);
         InputStream is = RMSoapInterceptorTest.class.getResourceAsStream(resource);
         assertNotNull(is);
