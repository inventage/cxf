--- conflicted
+++ resolved
@@ -97,11 +97,7 @@
         //
         // Save the signature for future confirmation
         //
-<<<<<<< HEAD
-        List<byte[]> sigv = CastUtils.cast((List<?>)msg.get(WSHandlerConstants.SEND_SIGV));
-=======
         Set<Integer> sigv = CastUtils.cast((Set<?>)msg.get(WSHandlerConstants.SEND_SIGV));
->>>>>>> fc78cd31
         assertNotNull(sigv);
         assertTrue(sigv.size() != 0);
         
@@ -143,11 +139,7 @@
     
    
     private void testSignatureConfirmationResponse(
-<<<<<<< HEAD
-        List<byte[]> sigSaved,
-=======
         Set<Integer> sigSaved,
->>>>>>> fc78cd31
         List<WSHandlerResult> sigReceived
     ) throws Exception {
         Document doc = readDocument("wsse-request-clean.xml");
