--- conflicted
+++ resolved
@@ -27,11 +27,7 @@
     <parent>
         <groupId>org.apache.cxf</groupId>
         <artifactId>cxf-parent</artifactId>
-<<<<<<< HEAD
-        <version>2.3.0-SNAPSHOT</version>
-=======
         <version>2.1.7</version>
->>>>>>> 8568d21b
         <relativePath>../../../parent/pom.xml</relativePath>
     </parent>
 
@@ -72,24 +68,6 @@
             <groupId>org.apache.cxf</groupId>
             <artifactId>cxf-rt-bindings-soap</artifactId>
             <version>${project.version}</version>
-        </dependency>
-        <dependency>
-            <groupId>org.apache.cxf</groupId>
-            <artifactId>cxf-rt-ws-policy</artifactId>
-            <version>${project.version}</version>
-            <scope>provided</scope>
-        </dependency>
-        <dependency>
-            <groupId>org.apache.cxf</groupId>
-            <artifactId>cxf-rt-ws-addr</artifactId>
-            <version>${project.version}</version>
-            <scope>provided</scope>
-        </dependency>
-        <dependency>
-            <groupId>org.apache.cxf</groupId>
-            <artifactId>cxf-rt-transports-http</artifactId>
-            <version>${project.version}</version>
-            <scope>provided</scope>
         </dependency>
         <dependency>
             <groupId>javax.xml.soap</groupId>
@@ -179,13 +157,6 @@
         </dependency>
     </dependencies>
 
-<<<<<<< HEAD
-    <scm>
-        <connection>scm:svn:http://svn.apache.org/repos/asf/cxf/trunk/rt/ws/security</connection>
-        <developerConnection>scm:svn:https://svn.apache.org/repos/asf/cxf/trunk/rt/ws/security</developerConnection>
-    </scm>
-=======
->>>>>>> 8568d21b
 
     <profiles>
         <profile>
