--- conflicted
+++ resolved
@@ -83,6 +83,7 @@
                     obj = meth.invoke(null, reader, options);                    
                     break;
                 } catch (Exception e) {
+                    e.printStackTrace();
                     throw new Fault(new Message("UNMARSHAL_ERROR", LOG, part.getTypeClass()), e);
                 }
             }
@@ -122,7 +123,8 @@
             try {
                 reader.next();
             } catch (XMLStreamException e) {
-                throw new RuntimeException(e);
+                // TODO Auto-generated catch block
+                e.printStackTrace();
             }
         }
         return obj;
@@ -141,12 +143,10 @@
 
     public void setSchema(Schema s) {
         validate = s != null;
-<<<<<<< HEAD
-=======
     }
 
     public void setSchema(XmlSchemaCollection validationSchemas) {
         validate = validationSchemas != null;
->>>>>>> 8568d21b
     }
+
 }