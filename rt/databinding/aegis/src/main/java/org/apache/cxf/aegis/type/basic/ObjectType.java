--- conflicted
+++ resolved
@@ -29,32 +29,31 @@
 
 import org.apache.cxf.aegis.Context;
 import org.apache.cxf.aegis.DatabindingException;
-import org.apache.cxf.aegis.type.AegisType;
+import org.apache.cxf.aegis.type.Type;
 import org.apache.cxf.aegis.type.TypeMapping;
 import org.apache.cxf.aegis.xml.MessageReader;
 import org.apache.cxf.aegis.xml.MessageWriter;
 import org.apache.cxf.common.util.Base64Utility;
 import org.apache.cxf.common.util.SOAPConstants;
-import org.apache.cxf.common.xmlschema.XmlSchemaConstants;
-import org.apache.ws.commons.schema.XmlSchema;
-import org.apache.ws.commons.schema.XmlSchemaSimpleType;
-import org.apache.ws.commons.schema.XmlSchemaSimpleTypeRestriction;
+import org.jdom.Attribute;
+import org.jdom.Element;
 
 /**
- * AegisType for runtime inspection of types. Looks as the class to be written, and
+ * Type for runtime inspection of types. Looks as the class to be written, and
  * looks to see if there is a type for that class. If there is, it writes out
  * the value and inserts a <em>xsi:type</em> attribute to signal what the type
- * of the value is. Can specify an optional set of dependent <code>AegisType</code>'s
+ * of the value is. Can specify an optional set of dependent <code>Type</code>'s
  * in the constructor, in the case that the type is a custom type that may not
  * have its schema in the WSDL. Can specify whether or not unknown objects
  * should be serialized as a byte stream.
  * 
+ * @author <a href="mailto:peter.royal@pobox.com">peter royal</a>
  */
-public class ObjectType extends AegisType {
+public class ObjectType extends Type {
     private static final QName XSI_TYPE = new QName(SOAPConstants.XSI_NS, "type");
     private static final QName XSI_NIL = new QName(SOAPConstants.XSI_NS, "nil");
 
-    private Set<AegisType> dependencies;
+    private Set<Type> dependencies;
     private boolean serializedWhenUnknown;
     private boolean readToDocument;
 
@@ -64,7 +63,7 @@
         readToDocument = true;
     }
 
-    public ObjectType(Set<AegisType> dependencies) {
+    public ObjectType(Set<Type> dependencies) {
         this(dependencies, false);
     }
 
@@ -73,7 +72,7 @@
         this(Collections.EMPTY_SET, serializeWhenUnknown);
     }
 
-    public ObjectType(Set<AegisType> dependencies, boolean serializeWhenUnknown) {
+    public ObjectType(Set<Type> dependencies, boolean serializeWhenUnknown) {
         this.dependencies = dependencies;
         this.serializedWhenUnknown = serializeWhenUnknown;
     }
@@ -100,16 +99,10 @@
             throw new DatabindingException("Missing 'xsi:type' attribute value");
         }
 
-<<<<<<< HEAD
-        AegisType type = null;
-=======
         typeName = typeName.trim();
         Type type = null;
->>>>>>> 8568d21b
         QName typeQName = null;
-        
         if (typeName != null) {
-            typeName = typeName.trim();
             typeQName = extractQName(reader, typeName);
         } else {
             typeQName = reader.getName();
@@ -182,7 +175,7 @@
 
             nilWriter.close();
         } else {
-            AegisType type = determineType(context, object.getClass());
+            Type type = determineType(context, object.getClass());
 
             if (null == type) {
                 TypeMapping tm = context.getTypeMapping();
@@ -204,12 +197,12 @@
         }
     }
 
-    public AegisType determineType(Context context, Class clazz) {
+    public Type determineType(Context context, Class clazz) {
         TypeMapping tm = context.getTypeMapping();
         if (tm == null) {
             tm = getTypeMapping();
         }
-        AegisType type = tm.getType(clazz);
+        Type type = tm.getType(clazz);
 
         if (null != type) {
             return type;
@@ -252,12 +245,12 @@
         this.serializedWhenUnknown = serializedWhenUnknown;
     }
 
-    public void setDependencies(Set<AegisType> dependencies) {
+    public void setDependencies(Set<Type> dependencies) {
         this.dependencies = dependencies;
     }
 
     @Override
-    public Set<AegisType> getDependencies() {
+    public Set<Type> getDependencies() {
         return dependencies;
     }
 
@@ -267,15 +260,36 @@
     }
 
     @Override
-    public void writeSchema(XmlSchema root) {
+    public boolean isAbstract() {
+        return super.isAbstract();
+    }
+
+    @Override
+    public boolean isNillable() {
+        return super.isNillable();
+    }
+
+    @Override
+    public boolean isWriteOuter() {
+        return super.isWriteOuter();
+    }
+
+    @Override
+    public void setNillable(boolean nillable) {
+        super.setNillable(nillable);
+    }
+
+    @Override
+    public void writeSchema(Element root) {
         if (serializedWhenUnknown) {
-            XmlSchemaSimpleType simple = new XmlSchemaSimpleType(root);
-            simple.setName("serializedJavaObject");
-            root.addType(simple);
-            root.getItems().add(simple);
-            XmlSchemaSimpleTypeRestriction restriction = new XmlSchemaSimpleTypeRestriction();    
-            simple.setContent(restriction);
-            restriction.setBaseTypeName(XmlSchemaConstants.BASE64BINARY_QNAME);
+            Element simple = new Element("simpleType", SOAPConstants.XSD_PREFIX, SOAPConstants.XSD);
+            simple.setAttribute(new Attribute("name", "serializedJavaObject"));
+            root.addContent(simple);
+
+            Element restriction = new Element("restriction", SOAPConstants.XSD_PREFIX, SOAPConstants.XSD);
+            restriction.setAttribute(new Attribute("base", SOAPConstants.XSD_PREFIX + ":base64Binary"));
+
+            simple.addContent(restriction);
         }
     }
 }