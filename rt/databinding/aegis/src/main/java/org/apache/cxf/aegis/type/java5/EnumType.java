--- conflicted
+++ resolved
@@ -18,21 +18,17 @@
  */
 package org.apache.cxf.aegis.type.java5;
 
-import java.lang.reflect.Type;
-
 import org.apache.cxf.aegis.Context;
 import org.apache.cxf.aegis.DatabindingException;
-import org.apache.cxf.aegis.type.AegisType;
+import org.apache.cxf.aegis.type.Type;
 import org.apache.cxf.aegis.xml.MessageReader;
 import org.apache.cxf.aegis.xml.MessageWriter;
-import org.apache.cxf.common.xmlschema.XmlSchemaConstants;
-import org.apache.ws.commons.schema.XmlSchema;
-import org.apache.ws.commons.schema.XmlSchemaEnumerationFacet;
-import org.apache.ws.commons.schema.XmlSchemaObjectCollection;
-import org.apache.ws.commons.schema.XmlSchemaSimpleType;
-import org.apache.ws.commons.schema.XmlSchemaSimpleTypeRestriction;
+import org.apache.cxf.common.util.SOAPConstants;
+import org.jdom.Attribute;
+import org.jdom.Element;
+import org.jdom.Namespace;
 
-public class EnumType extends AegisType {
+public class EnumType extends Type {
     @SuppressWarnings("unchecked")
     @Override
     public Object readObject(MessageReader reader, Context context) {
@@ -48,43 +44,32 @@
     }
 
     @Override
-    public void setTypeClass(Type typeClass) {
-        if (!(typeClass instanceof Class)) {
-            throw new DatabindingException("Aegis cannot map generic Enums.");
-        }
-        
-        Class<?> plainClass = (Class<?>)typeClass;
-        if (!plainClass.isEnum()) {
-            throw new DatabindingException("EnumType must map an enum.");
+    public void setTypeClass(Class typeClass) {
+        if (!typeClass.isEnum()) {
+            throw new DatabindingException("Type class must be an enum.");
         }
 
         super.setTypeClass(typeClass);
     }
 
     @Override
-    public void writeSchema(XmlSchema root) {
-        
-        XmlSchemaSimpleType simple = new XmlSchemaSimpleType(root);
-        simple.setName(getSchemaType().getLocalPart());
-        root.addType(simple);
-        root.getItems().add(simple);
-        XmlSchemaSimpleTypeRestriction restriction = new XmlSchemaSimpleTypeRestriction();
-        restriction.setBaseTypeName(XmlSchemaConstants.STRING_QNAME);
-        simple.setContent(restriction);
+    public void writeSchema(Element root) {
+        Namespace xsd = Namespace.getNamespace(SOAPConstants.XSD_PREFIX, SOAPConstants.XSD);
+
+        Element simple = new Element("simpleType", xsd);
+        simple.setAttribute(new Attribute("name", getSchemaType().getLocalPart()));
+        root.addContent(simple);
+
+        Element restriction = new Element("restriction", xsd);
+        restriction.setAttribute(new Attribute("base", SOAPConstants.XSD_PREFIX + ":string"));
+        simple.addContent(restriction);
 
         Object[] constants = getTypeClass().getEnumConstants();
 
-        XmlSchemaObjectCollection facets = restriction.getFacets();
         for (Object constant : constants) {
-<<<<<<< HEAD
-            XmlSchemaEnumerationFacet f = new XmlSchemaEnumerationFacet();
-            f.setValue(((Enum)constant).name());
-            facets.add(f);
-=======
             Element enumeration = new Element("enumeration", xsd);
             enumeration.setAttribute(new Attribute("value", ((Enum)constant).name()));
             restriction.addContent(enumeration);
->>>>>>> 8568d21b
         }
     }
 
