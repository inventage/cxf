--- conflicted
+++ resolved
@@ -29,23 +29,23 @@
 
 import org.apache.cxf.aegis.Context;
 import org.apache.cxf.aegis.DatabindingException;
-import org.apache.cxf.aegis.type.AegisType;
+import org.apache.cxf.aegis.type.Type;
 import org.apache.cxf.aegis.type.TypeUtil;
+import org.apache.cxf.aegis.util.NamespaceHelper;
 import org.apache.cxf.aegis.xml.MessageReader;
 import org.apache.cxf.aegis.xml.MessageWriter;
-import org.apache.ws.commons.schema.XmlSchema;
-import org.apache.ws.commons.schema.XmlSchemaComplexType;
-import org.apache.ws.commons.schema.XmlSchemaElement;
-import org.apache.ws.commons.schema.XmlSchemaSequence;
-
-public class MapType extends AegisType {
-    private AegisType keyType;
-    private AegisType valueType;
+import org.apache.cxf.common.util.SOAPConstants;
+import org.jdom.Attribute;
+import org.jdom.Element;
+
+public class MapType extends Type {
+    private Type keyType;
+    private Type valueType;
     private QName keyName;
     private QName valueName;
     private QName entryName;
 
-    public MapType(QName schemaType, AegisType keyType, AegisType valueType) {
+    public MapType(QName schemaType, Type keyType, Type valueType) {
         super();
 
         this.keyType = keyType;
@@ -61,13 +61,8 @@
     public Object readObject(MessageReader reader, Context context) throws DatabindingException {
         Map<Object, Object> map = instantiateMap();
         try {
-<<<<<<< HEAD
-            AegisType kType = getKeyType();
-            AegisType vType = getValueType();
-=======
             Type kType = getKeyType();
             Type vType = getValueType();
->>>>>>> 8568d21b
 
             while (reader.hasMoreElementReaders()) {
                 MessageReader entryReader = reader.getNextElementReader();
@@ -148,8 +143,8 @@
         try {
             Map map = (Map)object;
 
-            AegisType kType = getKeyType();
-            AegisType vType = getValueType();
+            Type kType = getKeyType();
+            Type vType = getValueType();
 
             for (Iterator itr = map.entrySet().iterator(); itr.hasNext();) {
                 Map.Entry entry = (Map.Entry)itr.next();
@@ -162,7 +157,7 @@
     }
 
     private void writeEntry(MessageWriter writer, Context context,
-                            AegisType kType, AegisType vType,
+                            Type kType, Type vType,
                             Map.Entry entry) throws DatabindingException {
         kType = TypeUtil.getWriteType(context.getGlobalContext(), entry.getKey(), kType);
         vType = TypeUtil.getWriteType(context.getGlobalContext(), entry.getValue(), vType);
@@ -181,58 +176,64 @@
     }
 
     @Override
-    public void writeSchema(XmlSchema root) {
-        XmlSchemaComplexType complex = new XmlSchemaComplexType(root);
-        complex.setName(getSchemaType().getLocalPart());
-        root.addType(complex);
-        root.getItems().add(complex);
-        XmlSchemaSequence sequence = new XmlSchemaSequence();
-        complex.setParticle(sequence);
-
-        AegisType kType = getKeyType();
-        AegisType vType = getValueType();
-        
-        XmlSchemaElement element = new XmlSchemaElement();
-        sequence.getItems().add(element);
-        element.setName(getEntryName().getLocalPart());
-        element.setMinOccurs(0);
-        element.setMaxOccurs(Long.MAX_VALUE);
-        
-        XmlSchemaComplexType evType = new XmlSchemaComplexType(root);
-        element.setType(evType);
-        
-        XmlSchemaSequence evSequence = new XmlSchemaSequence();
-        evType.setParticle(evSequence);
-
-        createElement(evSequence, getKeyName(), kType);
-        createElement(evSequence, getValueName(), vType);
+    public void writeSchema(Element root) {
+        Element complex = new Element("complexType", SOAPConstants.XSD_PREFIX, SOAPConstants.XSD);
+        complex.setAttribute(new Attribute("name", getSchemaType().getLocalPart()));
+        root.addContent(complex);
+
+        Element seq = new Element("sequence", SOAPConstants.XSD_PREFIX, SOAPConstants.XSD);
+        complex.addContent(seq);
+
+        Type kType = getKeyType();
+        Type vType = getValueType();
+
+        Element element = new Element("element", SOAPConstants.XSD_PREFIX, SOAPConstants.XSD);
+        seq.addContent(element);
+
+        element.setAttribute(new Attribute("name", getEntryName().getLocalPart()));
+        element.setAttribute(new Attribute("minOccurs", "0"));
+        element.setAttribute(new Attribute("maxOccurs", "unbounded"));
+
+        Element evComplex = new Element("complexType", SOAPConstants.XSD_PREFIX, SOAPConstants.XSD);
+        element.addContent(evComplex);
+
+        Element evseq = new Element("sequence", SOAPConstants.XSD_PREFIX, SOAPConstants.XSD);
+        evComplex.addContent(evseq);
+
+        createElement(root, evseq, getKeyName(), kType);
+        createElement(root, evseq, getValueName(), vType);
     }
 
     /**
      * Creates a element in a sequence for the key type and the value type.
      */
-    private void createElement(XmlSchemaSequence seq, QName name, AegisType type) {
-        XmlSchemaElement element = new XmlSchemaElement();
-        seq.getItems().add(element);
-        element.setName(name.getLocalPart());
-        element.setSchemaTypeName(type.getSchemaType());
-        element.setMinOccurs(0);
-        element.setMaxOccurs(1);
-    }
-
-    @Override
-    public Set<AegisType> getDependencies() {
-        Set<AegisType> deps = new HashSet<AegisType>();
+    private void createElement(Element root, Element seq, QName name, Type type) {
+        Element element = new Element("element", SOAPConstants.XSD_PREFIX, SOAPConstants.XSD);
+        seq.addContent(element);
+
+        String prefix = NamespaceHelper.getUniquePrefix((Element)root, type.getSchemaType()
+            .getNamespaceURI());
+
+        element.setAttribute(new Attribute("name", name.getLocalPart()));
+        element.setAttribute(TypeUtil.createTypeAttribute(prefix, type, root));
+
+        element.setAttribute(new Attribute("minOccurs", "0"));
+        element.setAttribute(new Attribute("maxOccurs", "1"));
+    }
+
+    @Override
+    public Set<Type> getDependencies() {
+        Set<Type> deps = new HashSet<Type>();
         deps.add(getKeyType());
         deps.add(getValueType());
         return deps;
     }
 
-    public AegisType getKeyType() {
+    public Type getKeyType() {
         return keyType;
     }
 
-    public AegisType getValueType() {
+    public Type getValueType() {
         return valueType;
     }
 
