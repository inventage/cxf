--- conflicted
+++ resolved
@@ -19,13 +19,12 @@
 
 package org.apache.cxf.jaxb;
 
+import java.io.BufferedReader;
 import java.io.IOException;
 import java.io.InputStream;
+import java.io.InputStreamReader;
 import java.io.OutputStream;
-<<<<<<< HEAD
-=======
 import java.lang.ref.WeakReference;
->>>>>>> 8568d21b
 import java.lang.reflect.Field;
 import java.lang.reflect.Method;
 import java.util.ArrayList;
@@ -33,6 +32,7 @@
 import java.util.Collection;
 import java.util.Collections;
 import java.util.HashMap;
+import java.util.HashSet;
 import java.util.LinkedHashSet;
 import java.util.List;
 import java.util.Map;
@@ -45,19 +45,17 @@
 import javax.xml.bind.JAXBElement;
 import javax.xml.bind.JAXBException;
 import javax.xml.bind.Marshaller;
+import javax.xml.bind.SchemaOutputResolver;
 import javax.xml.bind.Unmarshaller;
 import javax.xml.bind.ValidationEventHandler;
 import javax.xml.bind.annotation.XmlElement;
 import javax.xml.bind.annotation.XmlElementDecl;
-<<<<<<< HEAD
-import javax.xml.namespace.QName;
-=======
->>>>>>> 8568d21b
 import javax.xml.parsers.ParserConfigurationException;
 import javax.xml.stream.XMLEventReader;
 import javax.xml.stream.XMLEventWriter;
 import javax.xml.stream.XMLStreamReader;
 import javax.xml.stream.XMLStreamWriter;
+import javax.xml.transform.Result;
 import javax.xml.transform.dom.DOMResult;
 import javax.xml.transform.dom.DOMSource;
 
@@ -69,10 +67,6 @@
 import org.apache.cxf.common.i18n.Message;
 import org.apache.cxf.common.logging.LogUtils;
 import org.apache.cxf.common.util.CacheMap;
-<<<<<<< HEAD
-import org.apache.cxf.common.util.CachedClass;
-=======
->>>>>>> 8568d21b
 import org.apache.cxf.common.util.ModCountCopyOnWriteArrayList;
 import org.apache.cxf.common.util.PackageUtils;
 import org.apache.cxf.common.util.StringUtils;
@@ -137,12 +131,27 @@
 
     }
     
-<<<<<<< HEAD
+    static final class CachedClassOrNull {
+        private WeakReference<Class<?>> cachedClass;
+
+        public CachedClassOrNull(Class<?> cachedClass) {
+            this.cachedClass = new WeakReference<Class<?>>(cachedClass);
+        }
+
+        public Class<?> getCachedClass() {
+            return cachedClass == null ? null : cachedClass.get();
+        }
+
+        public void setCachedClass(Class<?> cachedClass) {
+            this.cachedClass = new WeakReference<Class<?>>(cachedClass);
+        }
+    }
+
     private static final Map<Set<Class<?>>, CachedContextAndSchemas> JAXBCONTEXT_CACHE 
         = new CacheMap<Set<Class<?>>, CachedContextAndSchemas>();
     
-    private static final Map<Package, CachedClass> OBJECT_FACTORY_CACHE
-        = new CacheMap<Package, CachedClass>();
+    private static final Map<Package, CachedClassOrNull> OBJECT_FACTORY_CACHE
+        = new CacheMap<Package, CachedClassOrNull>();
     
     private static final Map<String, DOMResult> BUILT_IN_SCHEMAS = new HashMap<String, DOMResult>();
     static {
@@ -163,13 +172,6 @@
             //IGNORE
         } catch (SAXException e) {
             //IGNORE
-=======
-    static final class CachedClassOrNull {
-        private WeakReference<Class<?>> cachedClass;
-
-        public CachedClassOrNull(Class<?> cachedClass) {
-            this.cachedClass = new WeakReference<Class<?>>(cachedClass);
->>>>>>> 8568d21b
         }
         try {
             resolver.resolve("", "classpath:/schemas/wsdl/ws-addr.xsd", JAXBDataBinding.class);
@@ -224,85 +226,6 @@
         }
     }
     
-<<<<<<< HEAD
-=======
-    private static final Map<Package, CachedClassOrNull> OBJECT_FACTORY_CACHE
-        = new CacheMap<Package, CachedClassOrNull>();
-    
-    private static final Map<String, DOMResult> BUILT_IN_SCHEMAS = new HashMap<String, DOMResult>();
-    static {
-        URIResolver resolver = new URIResolver();
-        try {
-            resolver.resolve("", "classpath:/schemas/wsdl/ws-addr-wsdl.xsd", JAXBDataBinding.class);
-            if (resolver.isResolved()) {
-                InputStream ins = resolver.getInputStream();
-                Document doc = XMLUtils.parse(ins);
-                ins.close();
-                DOMResult dr = new DOMResult(doc, "classpath:/schemas/wsdl/ws-addr-wsdl.xsd");
-                BUILT_IN_SCHEMAS.put("http://www.w3.org/2005/02/addressing/wsdl", dr);
-                resolver.unresolve();
-            }
-        } catch (IOException e) {
-            //IGNORE
-        } catch (ParserConfigurationException e) {
-            //IGNORE
-        } catch (SAXException e) {
-            //IGNORE
-        }
-        try {
-            resolver.resolve("", "classpath:/schemas/wsdl/ws-addr.xsd", JAXBDataBinding.class);
-            if (resolver.isResolved()) {
-                InputStream ins = resolver.getInputStream();
-                Document doc = XMLUtils.parse(ins);
-                ins.close();
-                DOMResult dr = new DOMResult(doc, "classpath:/schemas/wsdl/ws-addr.xsd");
-                BUILT_IN_SCHEMAS.put("http://www.w3.org/2005/08/addressing", dr);
-                resolver.unresolve();
-            }
-        } catch (IOException e) {
-            //IGNORE
-        } catch (ParserConfigurationException e) {
-            //IGNORE
-        } catch (SAXException e) {
-            //IGNORE
-        }
-        try {
-            resolver.resolve("", "classpath:/schemas/wsdl/wsrm.xsd", JAXBDataBinding.class);
-            if (resolver.isResolved()) {
-                InputStream ins = resolver.getInputStream();
-                Document doc = XMLUtils.parse(ins);
-                ins.close();
-                DOMResult dr = new DOMResult(doc, "classpath:/schemas/wsdl/wsrm.xsd");
-                BUILT_IN_SCHEMAS.put("http://schemas.xmlsoap.org/ws/2005/02/rm", dr);
-                resolver.unresolve();
-            }
-        } catch (IOException e) {
-            //IGNORE
-        } catch (ParserConfigurationException e) {
-            //IGNORE
-        } catch (SAXException e) {
-            //IGNORE
-        }
-        try {
-            resolver.resolve("", "classpath:/schemas/wsdl/wsrm.xsd", JAXBDataBinding.class);
-            if (resolver.isResolved()) {
-                InputStream ins = resolver.getInputStream();
-                Document doc = XMLUtils.parse(ins);
-                ins.close();
-                DOMResult dr = new DOMResult(doc, "classpath:/schemas/wsdl/wsrm.xsd");
-                BUILT_IN_SCHEMAS.put("http://schemas.xmlsoap.org/ws/2005/02/rm", dr);
-                resolver.unresolve();
-            }
-        } catch (IOException e) {
-            //IGNORE
-        } catch (ParserConfigurationException e) {
-            //IGNORE
-        } catch (SAXException e) {
-            //IGNORE
-        }
-    }
-    
->>>>>>> 8568d21b
 
     Class[] extraClass;
 
@@ -318,10 +241,6 @@
     private Marshaller.Listener marshallerListener;
     private ValidationEventHandler validationEventHandler;
     
-<<<<<<< HEAD
-    private boolean unwrapJAXBElement = true;
-=======
->>>>>>> 8568d21b
 
     private boolean qualifiedSchemas;
     private Service service;
@@ -390,11 +309,11 @@
     public <T> DataReader<T> createReader(Class<T> c) {
         DataReader<T> dr = null;
         if (c == XMLStreamReader.class) {
-            dr = (DataReader<T>)new DataReaderImpl<XMLStreamReader>(this, unwrapJAXBElement);
+            dr = (DataReader<T>)new DataReaderImpl<XMLStreamReader>(this);
         } else if (c == XMLEventReader.class) {
-            dr = (DataReader<T>)new DataReaderImpl<XMLEventReader>(this, unwrapJAXBElement);
+            dr = (DataReader<T>)new DataReaderImpl<XMLEventReader>(this);
         } else if (c == Node.class) {
-            dr = (DataReader<T>)new DataReaderImpl<Node>(this, unwrapJAXBElement);
+            dr = (DataReader<T>)new DataReaderImpl<Node>(this);
         }
 
         return dr;
@@ -428,10 +347,13 @@
 
         }
 
-        String tns = getNamespaceToUse();
+        String tns = service.getName().getNamespaceURI();
         CachedContextAndSchemas cachedContextAndSchemas = null;
         JAXBContext ctx = null;
         try {
+            if (service.getServiceInfos().size() > 0) {
+                tns = service.getServiceInfos().get(0).getInterface().getName().getNamespaceURI();
+            }
             cachedContextAndSchemas = createJAXBContextAndSchemas(contextClasses, tns);
         } catch (JAXBException e1) {
             // load jaxb needed class and try to create jaxb context for more
@@ -534,19 +456,6 @@
         }
     }
     
-    private String getNamespaceToUse() {
-        if ("true".equals(service.get("org.apache.cxf.databinding.namespace"))) {
-            return null;    
-        }
-        String tns = null;
-        if (service.getServiceInfos().size() > 0) {
-            tns = service.getServiceInfos().get(0).getInterface().getName().getNamespaceURI();
-        } else {
-            tns = service.getName().getNamespaceURI();
-        }
-        return tns;
-    }
-    
     public void setExtraClass(Class[] userExtraClass) {
         extraClass = userExtraClass;
     }
@@ -557,9 +466,6 @@
 
     // default access for tests.
     List<DOMResult> generateJaxbSchemas() throws IOException {
-<<<<<<< HEAD
-        return JAXBUtils.generateJaxbSchemas(context, BUILT_IN_SCHEMAS);
-=======
         final List<DOMResult> results = new ArrayList<DOMResult>();
 
         context.generateSchema(new SchemaOutputResolver() {
@@ -581,7 +487,6 @@
         });
 
         return results;
->>>>>>> 8568d21b
     }
 
     public JAXBContext createJAXBContext(Set<Class<?>> classes) throws JAXBException {
@@ -603,11 +508,7 @@
             }
         }
 
-<<<<<<< HEAD
-        JAXBUtils.scanPackages(classes, OBJECT_FACTORY_CACHE);
-=======
         scanPackages(classes);
->>>>>>> 8568d21b
         addWsAddressingTypes(classes);
 
         for (Class<?> clz : classes) {
@@ -628,30 +529,6 @@
             // add any specified context properties into the properties map
             map.putAll(contextProperties);
         }
-<<<<<<< HEAD
-
-        CachedContextAndSchemas cachedContextAndSchemas = null;
-        synchronized (JAXBCONTEXT_CACHE) {
-            cachedContextAndSchemas = JAXBCONTEXT_CACHE.get(classes);
-        }
-        if (cachedContextAndSchemas == null) {
-            JAXBContext ctx;
-            try {
-                ctx = JAXBContext.newInstance(classes.toArray(new Class[classes.size()]), map);
-            } catch (JAXBException ex) {
-                if (map.containsKey("com.sun.xml.bind.defaultNamespaceRemap")
-                    && ex.getMessage().contains("com.sun.xml.bind.defaultNamespaceRemap")) {
-                    map.put("com.sun.xml.internal.bind.defaultNamespaceRemap",
-                            map.remove("com.sun.xml.bind.defaultNamespaceRemap"));
-                    ctx = JAXBContext.newInstance(classes.toArray(new Class[classes.size()]), map);
-                } else {
-                    throw ex;
-                }
-            }
-            cachedContextAndSchemas = new CachedContextAndSchemas(ctx);
-            synchronized (JAXBCONTEXT_CACHE) {
-                JAXBCONTEXT_CACHE.put(classes, cachedContextAndSchemas);
-=======
 
         CachedContextAndSchemas cachedContextAndSchemas = null;
         synchronized (JAXBCONTEXT_CACHE) {
@@ -768,24 +645,20 @@
                 && XmlElementDecl.GLOBAL.class.equals(decl.scope())
                 && StringUtils.isEmpty(decl.namespace())) {
                 return true;
->>>>>>> 8568d21b
             }
         }
 
         return false;
     }
-    
-    private boolean checkObjectFactoryNamespaces(Class<?> clz) {
-        for (Method meth : clz.getMethods()) {
-            XmlElementDecl decl = meth.getAnnotation(XmlElementDecl.class);
-            if (decl != null 
-                && XmlElementDecl.GLOBAL.class.equals(decl.scope())
-                && StringUtils.isEmpty(decl.namespace())) {
-                return true;
-            }
-        }
-
-        return false;
+
+    private void addToObjectFactoryCache(Package objectFactoryPkg, Class<?> ofactory) {
+        if (objectFactoryPkg == null) {
+            return;
+        }
+        synchronized (OBJECT_FACTORY_CACHE) {
+            OBJECT_FACTORY_CACHE.put(objectFactoryPkg, 
+                                     new CachedClassOrNull(ofactory));
+        }
     }
 
     private void addWsAddressingTypes(Set<Class<?>> classes) {
@@ -945,14 +818,6 @@
     }
 
     
-    public boolean isUnwrapJAXBElement() {
-        return unwrapJAXBElement;
-    }
-
-    public void setUnwrapJAXBElement(boolean unwrapJAXBElement) {
-        this.unwrapJAXBElement = unwrapJAXBElement;
-    }
-
     public static void clearCaches() {
         synchronized (JAXBCONTEXT_CACHE) {
             JAXBCONTEXT_CACHE.clear();
@@ -962,11 +827,7 @@
         }
     }
 
-<<<<<<< HEAD
-    public WrapperHelper createWrapperHelper(Class<?> wrapperType, QName wrapperName, List<String> partNames,
-=======
     public WrapperHelper createWrapperHelper(Class<?> wrapperType, List<String> partNames,
->>>>>>> 8568d21b
                                              List<String> elTypeNames, List<Class<?>> partClasses) {
         List<Method> getMethods = new ArrayList<Method>(partNames.size());
         List<Method> setMethods = new ArrayList<Method>(partNames.size());
