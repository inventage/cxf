/**
 * Licensed to the Apache Software Foundation (ASF) under one
 * or more contributor license agreements. See the NOTICE file
 * distributed with this work for additional information
 * regarding copyright ownership. The ASF licenses this file
 * to you under the Apache License, Version 2.0 (the
 * "License"); you may not use this file except in compliance
 * with the License. You may obtain a copy of the License at
 *
 * http://www.apache.org/licenses/LICENSE-2.0
 *
 * Unless required by applicable law or agreed to in writing,
 * software distributed under the License is distributed on an
 * "AS IS" BASIS, WITHOUT WARRANTIES OR CONDITIONS OF ANY
 * KIND, either express or implied. See the License for the
 * specific language governing permissions and limitations
 * under the License.
 */
package org.apache.cxf.rs.security.jose.jaxrs;

import java.io.IOException;
import java.util.logging.Logger;

import javax.annotation.Priority;
import javax.ws.rs.Priorities;
import javax.ws.rs.container.ContainerRequestContext;
import javax.ws.rs.container.ContainerRequestFilter;
import javax.ws.rs.container.PreMatching;
import javax.ws.rs.core.HttpHeaders;

import org.apache.cxf.common.logging.LogUtils;
import org.apache.cxf.jaxrs.utils.JAXRSUtils;
import org.apache.cxf.rs.security.jose.JoseException;
import org.apache.cxf.rs.security.jose.JoseUtils;
import org.apache.cxf.rs.security.jose.jwt.AbstractJoseJwtConsumer;
import org.apache.cxf.rs.security.jose.jwt.JwtToken;
import org.apache.cxf.rs.security.jose.jwt.JwtUtils;
import org.apache.cxf.security.SecurityContext;

@PreMatching
@Priority(Priorities.AUTHENTICATION)
public class JwtAuthenticationFilter extends AbstractJoseJwtConsumer implements ContainerRequestFilter {
    protected static final Logger LOG = LogUtils.getL7dLogger(JwtAuthenticationFilter.class);
    
    private static final String DEFAULT_AUTH_SCHEME = "JWT";
    private String expectedAuthScheme = DEFAULT_AUTH_SCHEME;
    private int clockOffset;
<<<<<<< HEAD
    private String roleClaim;
=======
    private int ttl;
>>>>>>> 168b1016
    
    @Override
    public void filter(ContainerRequestContext requestContext) throws IOException {
        String auth = requestContext.getHeaderString(HttpHeaders.AUTHORIZATION);
        String[] parts = auth == null ? null : auth.split(" ");
        if (parts == null || !expectedAuthScheme.equals(parts[0]) || parts.length != 2) {
            throw new JoseException(expectedAuthScheme + " scheme is expected");
        }
        JwtToken token = super.getJwtToken(parts[1]);
        JoseUtils.setMessageContextProperty(token.getHeaders());
        
        SecurityContext securityContext = configureSecurityContext(token);
        if (securityContext != null) {
            JAXRSUtils.getCurrentMessage().put(SecurityContext.class, securityContext);
        }

    }
    
    protected SecurityContext configureSecurityContext(JwtToken jwt) {
        return new JwtTokenSecurityContext(jwt, roleClaim);
    }

    
    public void setExpectedAuthScheme(String expectedAuthScheme) {
        this.expectedAuthScheme = expectedAuthScheme;
    }
    
    @Override
    protected void validateToken(JwtToken jwt) {
        // If we have no issued time then we need to have an expiry
        boolean expiredRequired = jwt.getClaims().getIssuedAt() == null;
        JwtUtils.validateJwtExpiry(jwt.getClaims(), clockOffset, expiredRequired);
        
        JwtUtils.validateJwtNotBefore(jwt.getClaims(), clockOffset, false);
        
        // If we have no expiry then we must have an issued at
        boolean issuedAtRequired = jwt.getClaims().getExpiryTime() == null;
        JwtUtils.validateJwtIssuedAt(jwt.getClaims(), ttl, clockOffset, issuedAtRequired);
    }

    public int getClockOffset() {
        return clockOffset;
    }

    public void setClockOffset(int clockOffset) {
        this.clockOffset = clockOffset;
    }
<<<<<<< HEAD
    
    public String getRoleClaim() {
        return roleClaim;
    }

    public void setRoleClaim(String roleClaim) {
        this.roleClaim = roleClaim;
=======

    public int getTtl() {
        return ttl;
    }

    public void setTtl(int ttl) {
        this.ttl = ttl;
>>>>>>> 168b1016
    }
}<|MERGE_RESOLUTION|>--- conflicted
+++ resolved
@@ -45,11 +45,8 @@
     private static final String DEFAULT_AUTH_SCHEME = "JWT";
     private String expectedAuthScheme = DEFAULT_AUTH_SCHEME;
     private int clockOffset;
-<<<<<<< HEAD
     private String roleClaim;
-=======
     private int ttl;
->>>>>>> 168b1016
     
     @Override
     public void filter(ContainerRequestContext requestContext) throws IOException {
@@ -97,7 +94,6 @@
     public void setClockOffset(int clockOffset) {
         this.clockOffset = clockOffset;
     }
-<<<<<<< HEAD
     
     public String getRoleClaim() {
         return roleClaim;
@@ -105,7 +101,7 @@
 
     public void setRoleClaim(String roleClaim) {
         this.roleClaim = roleClaim;
-=======
+    }
 
     public int getTtl() {
         return ttl;
@@ -113,6 +109,5 @@
 
     public void setTtl(int ttl) {
         this.ttl = ttl;
->>>>>>> 168b1016
     }
 }