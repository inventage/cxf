--- conflicted
+++ resolved
@@ -141,18 +141,12 @@
     }
 
     @Override
-<<<<<<< HEAD
-    public List<OAuthPermission> convertScopeToPermissions(Client client, List<String> requestedScope)
-            throws OAuthServiceException {
-        if (requestedScope.isEmpty()) {
-=======
     public List<OAuthPermission> convertScopeToPermissions(Client client, List<String> requestedScopes) {
         if (requestedScopes.isEmpty()) {
->>>>>>> 03f3fecb
             return Collections.emptyList();
         } else if (!permissionMap.isEmpty()) {
             List<OAuthPermission> list = new ArrayList<OAuthPermission>();
-            for (String scope : requestedScope) {
+            for (String scope : requestedScopes) {
                 OAuthPermission permission = permissionMap.get(scope);
                 if (permission == null) {
                     throw new OAuthServiceException("Unexpected scope: " + scope);
