<!--
  Licensed to the Apache Software Foundation (ASF) under one
  or more contributor license agreements. See the NOTICE file
  distributed with this work for additional information
  regarding copyright ownership. The ASF licenses this file
  to you under the Apache License, Version 2.0 (the
  "License"); you may not use this file except in compliance
  with the License. You may obtain a copy of the License at

  http://www.apache.org/licenses/LICENSE-2.0

  Unless required by applicable law or agreed to in writing,
  software distributed under the License is distributed on an
  "AS IS" BASIS, WITHOUT WARRANTIES OR CONDITIONS OF ANY
  KIND, either express or implied. See the License for the
  specific language governing permissions and limitations
  under the License.
-->
<project xmlns="http://maven.apache.org/POM/4.0.0" xmlns:xsi="http://www.w3.org/2001/XMLSchema-instance" xsi:schemaLocation="http://maven.apache.org/POM/4.0.0 http://maven.apache.org/maven-v4_0_0.xsd">
    <modelVersion>4.0.0</modelVersion>

    <groupId>org.apache.cxf</groupId>
    <artifactId>cxf-rt-rs-security-oauth</artifactId>
<<<<<<< HEAD
    <version>2.6.0-SNAPSHOT</version>
=======
    <version>2.5.2</version>
>>>>>>> 2fe1624a

    <packaging>jar</packaging>
    <name>Apache CXF Runtime OAuth 1.0a</name>
    <description>Apache CXF Runtime OAuth 1.0a</description>
    <url>http://cxf.apache.org</url>

    <parent>
        <artifactId>cxf-rt-rs-security-oauth-parent</artifactId>
        <groupId>org.apache.cxf</groupId>
<<<<<<< HEAD
        <version>2.6.0-SNAPSHOT</version>
=======
        <version>2.5.2</version>
>>>>>>> 2fe1624a
        <relativePath>../pom.xml</relativePath>
    </parent>

    <dependencies>
        <dependency>
            <groupId>org.apache.cxf</groupId>
            <artifactId>cxf-rt-frontend-jaxrs</artifactId>
            <version>${project.version}</version>
        </dependency>

        <dependency>
            <groupId>net.oauth.core</groupId>
            <artifactId>oauth-provider</artifactId>
            <version>${oauth.version}</version>
        </dependency>
        
        <dependency>
            <groupId>${cxf.servlet-api.group}</groupId>
            <artifactId>${cxf.servlet-api.artifact}</artifactId>
            <version>${cxf.servlet-api.version}</version>
        </dependency>
        <!--test dependencies-->
        <dependency>
            <groupId>junit</groupId>
            <artifactId>junit</artifactId>
            <scope>test</scope>
        </dependency>
    </dependencies>
    
</project><|MERGE_RESOLUTION|>--- conflicted
+++ resolved
@@ -21,11 +21,7 @@
 
     <groupId>org.apache.cxf</groupId>
     <artifactId>cxf-rt-rs-security-oauth</artifactId>
-<<<<<<< HEAD
-    <version>2.6.0-SNAPSHOT</version>
-=======
     <version>2.5.2</version>
->>>>>>> 2fe1624a
 
     <packaging>jar</packaging>
     <name>Apache CXF Runtime OAuth 1.0a</name>
@@ -35,11 +31,7 @@
     <parent>
         <artifactId>cxf-rt-rs-security-oauth-parent</artifactId>
         <groupId>org.apache.cxf</groupId>
-<<<<<<< HEAD
-        <version>2.6.0-SNAPSHOT</version>
-=======
         <version>2.5.2</version>
->>>>>>> 2fe1624a
         <relativePath>../pom.xml</relativePath>
     </parent>
 
