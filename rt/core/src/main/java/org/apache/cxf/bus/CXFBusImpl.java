--- conflicted
+++ resolved
@@ -26,22 +26,16 @@
 import org.apache.cxf.Bus;
 import org.apache.cxf.BusFactory;
 import org.apache.cxf.buslifecycle.BusLifeCycleManager;
-import org.apache.cxf.common.injection.NoJSR250Annotations;
-import org.apache.cxf.configuration.ConfiguredBeanLocator;
 import org.apache.cxf.feature.AbstractFeature;
 import org.apache.cxf.interceptor.AbstractBasicInterceptorProvider;
 
-@NoJSR250Annotations
 public class CXFBusImpl extends AbstractBasicInterceptorProvider implements Bus {    
     
     protected final Map<Class, Object> extensions;
     private String id;
     private BusState state;      
     private Collection<AbstractFeature> features;
-<<<<<<< HEAD
-=======
     private ExtensionFinder finder;
->>>>>>> 8568d21b
     private Map<String, Object> properties = new ConcurrentHashMap<String, Object>();
     
     public CXFBusImpl() {
@@ -65,24 +59,18 @@
         this.state = state;
     }
     
+    public void setExtensionFinder(ExtensionFinder f) {
+        finder = f;
+    }
+    
     public void setId(String i) {
         id = i;
     }
 
     public final <T> T getExtension(Class<T> extensionType) {
         Object obj = extensions.get(extensionType);
-        if (obj == null) {
-            ConfiguredBeanLocator loc = (ConfiguredBeanLocator)extensions.get(ConfiguredBeanLocator.class);
-            if (loc != null) {
-                //force loading
-                Collection<?> objs = loc.getBeansOfType(extensionType);
-                if (objs != null) {
-                    for (Object o : objs) {
-                        extensions.put(extensionType, o);
-                    }
-                }
-                obj = extensions.get(extensionType);
-            }
+        if (obj == null && finder != null) {
+            obj = finder.findExtension(extensionType);
         }
         if (null != obj) {
             return extensionType.cast(obj);
