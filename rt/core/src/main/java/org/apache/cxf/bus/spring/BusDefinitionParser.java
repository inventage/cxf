--- conflicted
+++ resolved
@@ -28,7 +28,6 @@
 import org.apache.cxf.Bus;
 import org.apache.cxf.BusFactory;
 import org.apache.cxf.bus.CXFBusImpl;
-import org.apache.cxf.common.injection.NoJSR250Annotations;
 import org.apache.cxf.common.util.StringUtils;
 import org.apache.cxf.configuration.spring.AbstractBeanDefinitionParser;
 import org.apache.cxf.configuration.spring.BusWiringType;
@@ -80,11 +79,7 @@
         }
         return id;
     }
-<<<<<<< HEAD
-    @NoJSR250Annotations
-=======
     
->>>>>>> 8568d21b
     public static class BusConfig implements ApplicationContextAware {
         CXFBusImpl bus;
         boolean defaultBus;
