--- conflicted
+++ resolved
@@ -105,20 +105,7 @@
                     synchronized (schemaElem.getOwnerDocument()) {
                         for (Object prefix : def.getNamespaces().keySet()) {
                             String ns = (String)def.getNamespaces().get(prefix);
-<<<<<<< HEAD
-                            if ("".equals(prefix)) {
-                                if (!schemaElem.hasAttribute("xmlns")) {
-                                    Attr attr = 
-                                        schemaElem.getOwnerDocument()
-                                            .createAttributeNS(javax.xml.XMLConstants.XMLNS_ATTRIBUTE_NS_URI, 
-                                                               "xmlns");
-                                    attr.setValue(ns);
-                                    schemaElem.setAttributeNodeNS(attr);
-                                }
-                            } else if (!schemaElem.hasAttribute("xmlns:" + prefix)) {
-=======
                             if (!"".equals(prefix) && !schemaElem.hasAttribute("xmlns:" + prefix)) {
->>>>>>> 8568d21b
                                 String namespace = javax.xml.XMLConstants.XMLNS_ATTRIBUTE_NS_URI;
                                 Attr attr = 
                                     schemaElem.getOwnerDocument().createAttributeNS(namespace, 
@@ -137,9 +124,9 @@
                         XmlSchema xmlSchema = schemaCol.read(schemaElem, systemId);
                         catalogResolved.putAll(schemaResolver.getResolvedMap());
                         SchemaInfo schemaInfo = new SchemaInfo(xmlSchema.getTargetNamespace());
+                        schemaInfo.setElement(schemaElem);
                         schemaInfo.setSchema(xmlSchema);
                         schemaInfo.setSystemId(systemId);
-                        schemaInfo.setElement(schemaElem);
                         schemaInfos.add(schemaInfo);
                         schemaCount++;
                     }
