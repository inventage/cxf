<!--
  Licensed to the Apache Software Foundation (ASF) under one
  or more contributor license agreements. See the NOTICE file
  distributed with this work for additional information
  regarding copyright ownership. The ASF licenses this file
  to you under the Apache License, Version 2.0 (the
  "License"); you may not use this file except in compliance
  with the License. You may obtain a copy of the License at
 
  http://www.apache.org/licenses/LICENSE-2.0
 
  Unless required by applicable law or agreed to in writing,
  software distributed under the License is distributed on an
  "AS IS" BASIS, WITHOUT WARRANTIES OR CONDITIONS OF ANY
  KIND, either express or implied. See the License for the
  specific language governing permissions and limitations
  under the License.
-->
<project xmlns="http://maven.apache.org/POM/4.0.0" xmlns:xsi="http://www.w3.org/2001/XMLSchema-instance" xsi:schemaLocation="http://maven.apache.org/POM/4.0.0 http://maven.apache.org/maven-v4_0_0.xsd">
    <modelVersion>4.0.0</modelVersion>
    <artifactId>cxf-rt-bindings-xml</artifactId>
    <packaging>jar</packaging>
    <name>Apache CXF Runtime XML Binding</name>
    <description>Apache CXF Runtime XML Binding</description>
    <url>http://cxf.apache.org</url>

    <parent>
        <groupId>org.apache.cxf</groupId>
        <artifactId>cxf-parent</artifactId>
<<<<<<< HEAD
        <version>2.6.0-SNAPSHOT</version>
=======
        <version>2.5.2</version>
>>>>>>> 2fe1624a
        <relativePath>../../../parent/pom.xml</relativePath>
    </parent>


    <dependencies>

        <dependency>
            <groupId>org.apache.cxf</groupId>
            <artifactId>cxf-api</artifactId>
            <version>${project.version}</version>
        </dependency>
        <dependency>
            <groupId>org.apache.cxf</groupId>
            <artifactId>cxf-rt-databinding-jaxb</artifactId>
            <version>${project.version}</version>
        </dependency>
        <dependency>
            <groupId>org.apache.cxf</groupId>
            <artifactId>cxf-testutils</artifactId>
            <version>${project.version}</version>
            <scope>test</scope>
        </dependency>
        <dependency>
            <groupId>org.apache.cxf</groupId>
            <artifactId>cxf-tools-validator</artifactId>
            <version>${project.version}</version>
            <optional>true</optional>
        </dependency>

        <dependency>
            <groupId>junit</groupId>
            <artifactId>junit</artifactId>
            <scope>test</scope>
        </dependency>

        <dependency>
            <groupId>org.easymock</groupId>
            <artifactId>easymock</artifactId>
            <scope>test</scope>
        </dependency>
        <dependency>
            <groupId>org.apache.geronimo.specs</groupId>
            <artifactId>geronimo-javamail_1.4_spec</artifactId>
            <scope>test</scope>
        </dependency>
        <dependency>
            <groupId>org.apache.geronimo.specs</groupId>
            <artifactId>geronimo-activation_1.1_spec</artifactId>
            <scope>test</scope>
        </dependency>
        

    </dependencies>

    <build>
        <plugins>
            <plugin>
                <groupId>org.apache.cxf</groupId>
                <artifactId>cxf-xjc-plugin</artifactId>
                <version>${cxf.xjc-utils.version}</version>
                <executions>
                    <execution>
                        <id>generate-sources</id>
                        <phase>generate-sources</phase>
                        <configuration>
                            <sourceRoot>${basedir}/target/generated/src/main/java</sourceRoot>
                            <xsdOptions>
                                <xsdOption>
                                    <xsd>${basedir}/src/main/resources/schemas/wsdl/xml-binding.xsd</xsd>
                                    <bindingFile>${basedir}/src/main/resources/schemas/wsdl/xml-binding.xjb</bindingFile>
                                    <catalog>${basedir}/src/main/build-resources/catalog.cat</catalog>
                                    <deleteDirs>
                                        <deleteDir>${basedir}/target/generated/src/main/java/org/apache/cxf/wsdl</deleteDir>
                                    </deleteDirs>
                                </xsdOption>
                            </xsdOptions>
                        </configuration>
                        <goals>
                            <goal>xsdtojava</goal>
                        </goals>
                    </execution>
                </executions>
            </plugin>
        </plugins>
    </build>

</project><|MERGE_RESOLUTION|>--- conflicted
+++ resolved
@@ -27,11 +27,7 @@
     <parent>
         <groupId>org.apache.cxf</groupId>
         <artifactId>cxf-parent</artifactId>
-<<<<<<< HEAD
-        <version>2.6.0-SNAPSHOT</version>
-=======
         <version>2.5.2</version>
->>>>>>> 2fe1624a
         <relativePath>../../../parent/pom.xml</relativePath>
     </parent>
 
@@ -53,12 +49,6 @@
             <artifactId>cxf-testutils</artifactId>
             <version>${project.version}</version>
             <scope>test</scope>
-        </dependency>
-        <dependency>
-            <groupId>org.apache.cxf</groupId>
-            <artifactId>cxf-tools-validator</artifactId>
-            <version>${project.version}</version>
-            <optional>true</optional>
         </dependency>
 
         <dependency>
