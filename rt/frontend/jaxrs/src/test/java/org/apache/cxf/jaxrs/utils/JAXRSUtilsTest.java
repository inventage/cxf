/**
 * Licensed to the Apache Software Foundation (ASF) under one
 * or more contributor license agreements. See the NOTICE file
 * distributed with this work for additional information
 * regarding copyright ownership. The ASF licenses this file
 * to you under the Apache License, Version 2.0 (the
 * "License"); you may not use this file except in compliance
 * with the License. You may obtain a copy of the License at
 *
 * http://www.apache.org/licenses/LICENSE-2.0
 *
 * Unless required by applicable law or agreed to in writing,
 * software distributed under the License is distributed on an
 * "AS IS" BASIS, WITHOUT WARRANTIES OR CONDITIONS OF ANY
 * KIND, either express or implied. See the License for the
 * specific language governing permissions and limitations
 * under the License.
 */
package org.apache.cxf.jaxrs.utils;


import java.io.ByteArrayInputStream;
import java.io.InputStream;
import java.lang.reflect.Method;
import java.util.ArrayList;
import java.util.Collections;
import java.util.HashMap;
import java.util.List;
import java.util.UUID;

import javax.servlet.ServletConfig;
import javax.servlet.ServletContext;
import javax.servlet.http.HttpServletRequest;
import javax.servlet.http.HttpServletResponse;
import javax.ws.rs.WebApplicationException;
import javax.ws.rs.core.HttpHeaders;
import javax.ws.rs.core.MediaType;
import javax.ws.rs.core.MultivaluedMap;
import javax.ws.rs.core.PathSegment;
import javax.ws.rs.core.Request;
import javax.ws.rs.core.SecurityContext;
import javax.ws.rs.core.UriInfo;
import javax.ws.rs.ext.ContextResolver;
import javax.ws.rs.ext.Providers;
import javax.xml.bind.JAXBContext;

import org.apache.cxf.endpoint.Endpoint;
import org.apache.cxf.jaxrs.Customer;
import org.apache.cxf.jaxrs.CustomerGender;
import org.apache.cxf.jaxrs.CustomerParameterHandler;
import org.apache.cxf.jaxrs.JAXBContextProvider;
import org.apache.cxf.jaxrs.JAXRSServiceFactoryBean;
import org.apache.cxf.jaxrs.JAXRSServiceImpl;
import org.apache.cxf.jaxrs.SimpleFactory;
import org.apache.cxf.jaxrs.Timezone;
import org.apache.cxf.jaxrs.impl.HttpHeadersImpl;
<<<<<<< HEAD
import org.apache.cxf.jaxrs.impl.HttpServletResponseFilter;
=======
>>>>>>> 8568d21b
import org.apache.cxf.jaxrs.impl.MetadataMap;
import org.apache.cxf.jaxrs.impl.PathSegmentImpl;
import org.apache.cxf.jaxrs.impl.ProvidersImpl;
import org.apache.cxf.jaxrs.impl.RequestImpl;
import org.apache.cxf.jaxrs.impl.SecurityContextImpl;
import org.apache.cxf.jaxrs.impl.UriInfoImpl;
import org.apache.cxf.jaxrs.impl.tl.ThreadLocalProxy;
import org.apache.cxf.jaxrs.impl.tl.ThreadLocalUriInfo;
import org.apache.cxf.jaxrs.lifecycle.PerRequestResourceProvider;
import org.apache.cxf.jaxrs.lifecycle.SingletonResourceProvider;
import org.apache.cxf.jaxrs.model.ClassResourceInfo;
import org.apache.cxf.jaxrs.model.MethodDispatcher;
import org.apache.cxf.jaxrs.model.OperationResourceInfo;
import org.apache.cxf.jaxrs.model.URITemplate;
import org.apache.cxf.jaxrs.provider.ProviderFactory;
import org.apache.cxf.message.Exchange;
import org.apache.cxf.message.ExchangeImpl;
import org.apache.cxf.message.Message;
import org.apache.cxf.message.MessageImpl;
import org.apache.cxf.transport.http.AbstractHTTPDestination;
import org.easymock.EasyMock;

import org.junit.Assert;
import org.junit.Before;
import org.junit.Test;

public class JAXRSUtilsTest extends Assert {
    
    @Before
    public void setUp() {
    }

    @Test
    public void testSelectBetweenMultipleResourceClasses() throws Exception {
        JAXRSServiceFactoryBean sf = new JAXRSServiceFactoryBean();
        sf.setResourceClasses(org.apache.cxf.jaxrs.resources.BookStoreNoSubResource.class,
                              org.apache.cxf.jaxrs.resources.BookStore.class);
        sf.create();        
        List<ClassResourceInfo> resources = ((JAXRSServiceImpl)sf.getService()).getClassResourceInfos();
        MultivaluedMap<String, String> map = new MetadataMap<String, String>();
        ClassResourceInfo bStore = JAXRSUtils.selectResourceClass(resources, "/bookstore", map);
        assertEquals(bStore.getResourceClass(), org.apache.cxf.jaxrs.resources.BookStore.class);
        
        bStore = JAXRSUtils.selectResourceClass(resources, "/bookstore/", map);
        assertEquals(bStore.getResourceClass(), 
                     org.apache.cxf.jaxrs.resources.BookStore.class);
        
        bStore = JAXRSUtils.selectResourceClass(resources, "/bookstore/bar", map);
        assertEquals(bStore.getResourceClass(), 
                     org.apache.cxf.jaxrs.resources.BookStoreNoSubResource.class);
    }
    
    @Test
    public void testSelectBetweenMultipleResourceClasses2() throws Exception {
        JAXRSServiceFactoryBean sf = new JAXRSServiceFactoryBean();
        sf.setResourceClasses(org.apache.cxf.jaxrs.resources.TestResourceTemplate1.class,
                              org.apache.cxf.jaxrs.resources.TestResourceTemplate2.class);
        sf.create();        
        List<ClassResourceInfo> resources = ((JAXRSServiceImpl)sf.getService()).getClassResourceInfos();
        MultivaluedMap<String, String> map = new MetadataMap<String, String>();
        ClassResourceInfo bStore = JAXRSUtils.selectResourceClass(resources, "/1", map);
        assertEquals(bStore.getResourceClass(), org.apache.cxf.jaxrs.resources.TestResourceTemplate1.class);
        
        bStore = JAXRSUtils.selectResourceClass(resources, "/1/", map);
        assertEquals(bStore.getResourceClass(), 
                     org.apache.cxf.jaxrs.resources.TestResourceTemplate1.class);
        
        bStore = JAXRSUtils.selectResourceClass(resources, "/1/foo", map);
        assertEquals(bStore.getResourceClass(), 
                     org.apache.cxf.jaxrs.resources.TestResourceTemplate2.class);
        
        bStore = JAXRSUtils.selectResourceClass(resources, "/1/foo/bar", map);
        assertEquals(bStore.getResourceClass(), 
                     org.apache.cxf.jaxrs.resources.TestResourceTemplate2.class);
    }
    
    @Test
    public void testSelectBetweenMultipleResourceClasses3() throws Exception {
        JAXRSServiceFactoryBean sf = new JAXRSServiceFactoryBean();
        sf.setResourceClasses(org.apache.cxf.jaxrs.resources.TestResourceTemplate4.class,
                              org.apache.cxf.jaxrs.resources.TestResourceTemplate3.class);
        sf.create();        
        List<ClassResourceInfo> resources = ((JAXRSServiceImpl)sf.getService()).getClassResourceInfos();
        MultivaluedMap<String, String> map = new MetadataMap<String, String>();
        ClassResourceInfo bStore = JAXRSUtils.selectResourceClass(resources, "/", map);
        assertEquals(bStore.getResourceClass(), org.apache.cxf.jaxrs.resources.TestResourceTemplate3.class);
        
        bStore = JAXRSUtils.selectResourceClass(resources, "/test", map);
        assertEquals(bStore.getResourceClass(), 
                     org.apache.cxf.jaxrs.resources.TestResourceTemplate4.class);
        
    }
    
    @Test
    public void testFindTargetResourceClass() throws Exception {
        JAXRSServiceFactoryBean sf = new JAXRSServiceFactoryBean();
        sf.setResourceClasses(org.apache.cxf.jaxrs.resources.BookStoreNoSubResource.class);
        sf.create();        
        List<ClassResourceInfo> resources = ((JAXRSServiceImpl)sf.getService()).getClassResourceInfos();

        String contentTypes = "*/*";
        
        //If acceptContentTypes does not specify a specific Mime type, the  
        //method is declared with a most specific ProduceMime type is selected.
        OperationResourceInfo ori = findTargetResourceClass(resources, null, 
             "/bookstore/1/books/123/", "GET", new MetadataMap<String, String>(), contentTypes, 
             getTypes("application/json,application/xml"));       
        assertNotNull(ori);
        assertEquals("getBookJSON", ori.getMethodToInvoke().getName());
        
        //test
        ori = findTargetResourceClass(resources, null, "/bookstore/1/books/123",
             "GET", new MetadataMap<String, String>(), contentTypes, getTypes("application/json"));        
        assertNotNull(ori);
        assertEquals("getBookJSON", ori.getMethodToInvoke().getName());
        
        //test 
        ori = findTargetResourceClass(resources, null, "/bookstore/1/books/123",
              "GET", new MetadataMap<String, String>(), contentTypes, getTypes("application/xml"));        
        assertNotNull(ori);
        assertEquals("getBook", ori.getMethodToInvoke().getName());
        
        //test 
        ori = findTargetResourceClass(resources, null, "/bookstore/1/books",
                      "GET", new MetadataMap<String, String>(), contentTypes, 
                      getTypes("application/xml"));        
        assertNotNull(ori);
        assertEquals("getBooks", ori.getMethodToInvoke().getName());
        
        //test find POST
        ori = findTargetResourceClass(resources, null, "/bookstore/1/books",
                 "POST", new MetadataMap<String, String>(), contentTypes, getTypes("application/xml"));       
        assertNotNull(ori);
        assertEquals("addBook", ori.getMethodToInvoke().getName());
        
        //test find PUT
        ori = findTargetResourceClass(resources, null, "/bookstore/1/books",
            "PUT", new MetadataMap<String, String>(), contentTypes, getTypes("application/xml"));  
        assertEquals("updateBook", ori.getMethodToInvoke().getName());
        
        //test find DELETE
        ori = findTargetResourceClass(resources, null, "/bookstore/1/books/123",
             "DELETE", new MetadataMap<String, String>(), contentTypes, getTypes("application/xml"));        
        assertNotNull(ori);
        assertEquals("deleteBook", ori.getMethodToInvoke().getName());     
        
    }
    
    private List<MediaType> getTypes(String types) {
        return JAXRSUtils.parseMediaTypes(types);
    }
    
    @Test
    public void testFindTargetResourceClassWithTemplates() throws Exception {
        JAXRSServiceFactoryBean sf = new JAXRSServiceFactoryBean();
        sf.setResourceClasses(org.apache.cxf.jaxrs.resources.BookStoreTemplates.class);
        sf.create();        
        List<ClassResourceInfo> resources = ((JAXRSServiceImpl)sf.getService()).getClassResourceInfos();

        String contentTypes = "*/*";
        
        //If acceptContentTypes does not specify a specific Mime type, the  
        //method is declared with a most specific ProduceMime type is selected.
        MetadataMap<String, String> values = new MetadataMap<String, String>();
        OperationResourceInfo ori = findTargetResourceClass(resources, null, "/1/2/",
             "GET", values, contentTypes, getTypes("*/*"));       
        assertNotNull(ori);
        assertEquals("getBooks", ori.getMethodToInvoke().getName());
        assertEquals("Only id and final match groups should be there", 2, values.size());
        assertEquals("2 {id} values should've been picked up", 2, values.get("id").size());
        assertEquals("FINAL_MATCH_GROUP should've been picked up", 1, 
                     values.get(URITemplate.FINAL_MATCH_GROUP).size());
        assertEquals("First {id} is 1", "1", values.getFirst("id"));
        assertEquals("Second id is 2", "2", values.get("id").get(1));
        
        values = new MetadataMap<String, String>();
        ori = findTargetResourceClass(resources, null, "/2",
             "POST", values, contentTypes, getTypes("*/*"));       
        assertNotNull(ori);
        assertEquals("updateBookStoreInfo", ori.getMethodToInvoke().getName());
        assertEquals("Only id and final match groups should be there", 2, values.size());
        assertEquals("Only single {id} should've been picked up", 1, values.get("id").size());
        assertEquals("FINAL_MATCH_GROUP should've been picked up", 1, 
                     values.get(URITemplate.FINAL_MATCH_GROUP).size());
        assertEquals("Only the first {id} should've been picked up", "2", values.getFirst("id"));
        
        values = new MetadataMap<String, String>();
        ori = findTargetResourceClass(resources, null, "/3/4",
             "PUT", values, contentTypes, getTypes("*/*"));       
        assertNotNull(ori);
        assertEquals("updateBook", ori.getMethodToInvoke().getName());
        assertEquals("Only the first {id} should've been picked up", 3, values.size());
        assertEquals("Only the first {id} should've been picked up", 1, values.get("id").size());
        assertEquals("Only the first {id} should've been picked up", 1, values.get("bookId").size());
        assertEquals("Only the first {id} should've been picked up", 1, 
                     values.get(URITemplate.FINAL_MATCH_GROUP).size());
        assertEquals("Only the first {id} should've been picked up", "3", values.getFirst("id"));
        assertEquals("Only the first {id} should've been picked up", "4", values.getFirst("bookId"));
    }
    
    @Test
    public void testFindTargetResourceClassWithSubResource() throws Exception {
        JAXRSServiceFactoryBean sf = new JAXRSServiceFactoryBean();
        sf.setResourceClasses(org.apache.cxf.jaxrs.resources.BookStore.class);
        sf.create();        
        List<ClassResourceInfo> resources = ((JAXRSServiceImpl)sf.getService()).getClassResourceInfos();

        String contentTypes = "*/*";
        
        OperationResourceInfo ori = findTargetResourceClass(resources,
               null, "/bookstore/books/123", "GET", new MetadataMap<String, String>(), contentTypes,
               getTypes("*/*"));       
        assertNotNull(ori);
        assertEquals("getBook", ori.getMethodToInvoke().getName());
        
        ori = findTargetResourceClass(resources, null, 
            "/bookstore/books/123/true/chapter/1", "GET", new MetadataMap<String, String>(), contentTypes,
            getTypes("*/*"));       
        assertNotNull(ori);
        assertEquals("getNewBook", ori.getMethodToInvoke().getName());
        
        ori = findTargetResourceClass(resources, null, "/bookstore/books",
            "POST", new MetadataMap<String, String>(), contentTypes, getTypes("*/*"));      
        assertNotNull(ori);
        assertEquals("addBook", ori.getMethodToInvoke().getName());
        
        ori = findTargetResourceClass(resources, null, "/bookstore/books",
             "PUT", new MetadataMap<String, String>(), contentTypes, getTypes("*/*"));        
        assertNotNull(ori);
        assertEquals("updateBook", ori.getMethodToInvoke().getName());
        
        ori = findTargetResourceClass(resources, null, "/bookstore/books/123",
            "DELETE", new MetadataMap<String, String>(), contentTypes, getTypes("*/*"));        
        assertNotNull(ori);
        assertEquals("deleteBook", ori.getMethodToInvoke().getName());
    }

    @Test
    public void testIntersectMimeTypesCompositeSubtype() throws Exception {
        List <MediaType> candidateList = 
            JAXRSUtils.intersectMimeTypes("application/bar+xml", "application/*+xml");  

        assertEquals(1, candidateList.size());
        assertEquals("application/bar+xml", candidateList.get(0).toString());
    }
    
    @Test
    public void testIntersectMimeTypes() throws Exception {
        //test basic
        List<MediaType> methodMimeTypes = new ArrayList<MediaType>(
             JAXRSUtils.parseMediaTypes("application/mytype,application/xml,application/json"));
        
        MediaType acceptContentType = MediaType.valueOf("application/json");
        List <MediaType> candidateList = JAXRSUtils.intersectMimeTypes(methodMimeTypes, 
                                                 MediaType.valueOf("application/json"));  

        assertEquals(1, candidateList.size());
        assertTrue(candidateList.get(0).toString().equals("application/json"));
        
        //test basic       
        methodMimeTypes = JAXRSUtils.parseMediaTypes(
            "application/mytype, application/json, application/xml");
        candidateList = JAXRSUtils.intersectMimeTypes(methodMimeTypes, 
                                                      MediaType.valueOf("application/json"));  

        assertEquals(1, candidateList.size());
        assertTrue(candidateList.get(0).toString().equals("application/json"));
        
        //test accept wild card */*       
        candidateList = JAXRSUtils.intersectMimeTypes(
            "application/mytype,application/json,application/xml", "*/*");  

        assertEquals(3, candidateList.size());
        
        //test accept wild card application/*       
        methodMimeTypes = JAXRSUtils.parseMediaTypes("text/html,text/xml,application/xml");
        acceptContentType = MediaType.valueOf("text/*");
        candidateList = JAXRSUtils.intersectMimeTypes(methodMimeTypes, acceptContentType);  

        assertEquals(2, candidateList.size());
        for (MediaType type : candidateList) {
            assertTrue("text/html".equals(type.toString()) 
                       || "text/xml".equals(type.toString()));            
        }
        
        //test produce wild card */*
        candidateList = JAXRSUtils.intersectMimeTypes("*/*", "application/json");

        assertEquals(1, candidateList.size());
        assertTrue("application/json".equals(candidateList.get(0).toString()));
        
        //test produce wild card application/*
        candidateList = JAXRSUtils.intersectMimeTypes("application/*", "application/json");  

        assertEquals(1, candidateList.size());
        assertTrue("application/json".equals(candidateList.get(0).toString()));        
        
        //test produce wild card */*, accept wild card */*
        candidateList = JAXRSUtils.intersectMimeTypes("*/*", "*/*");  

        assertEquals(1, candidateList.size());
        assertTrue("*/*".equals(candidateList.get(0).toString()));
    }
    
    @Test
    public void testIntersectMimeTypesTwoArray() throws Exception {
        //test basic
        List <MediaType> acceptedMimeTypes = 
            JAXRSUtils.parseMediaTypes("application/mytype, application/xml, application/json");
        
        List <MediaType> candidateList = 
            JAXRSUtils.intersectMimeTypes(acceptedMimeTypes, JAXRSUtils.ALL_TYPES);

        assertEquals(3, candidateList.size());
        for (MediaType type : candidateList) {
            assertTrue("application/mytype".equals(type.toString()) 
                       || "application/xml".equals(type.toString())
                       || "application/json".equals(type.toString()));
        }
        
        //test basic
        acceptedMimeTypes = Collections.singletonList(JAXRSUtils.ALL_TYPES);
        List<MediaType> providerMimeTypes = 
            JAXRSUtils.parseMediaTypes("application/mytype, application/xml, application/json");

        candidateList = JAXRSUtils.intersectMimeTypes(acceptedMimeTypes, providerMimeTypes);

        assertEquals(3, candidateList.size());
        for (MediaType type : candidateList) {
            assertTrue("application/mytype".equals(type.toString()) 
                       || "application/xml".equals(type.toString())
                       || "application/json".equals(type.toString()));
        }
        
        //test empty
        acceptedMimeTypes = JAXRSUtils.parseMediaTypes("application/mytype,application/xml");
        
        candidateList = JAXRSUtils.intersectMimeTypes(acceptedMimeTypes, 
                                                      MediaType.valueOf("application/json"));

        assertEquals(0, candidateList.size());
    }
    
    @Test
    public void testParseMediaTypes() throws Exception {
        List<MediaType> types = JAXRSUtils.parseMediaTypes("*");
        assertTrue(types.size() == 1 
                   && types.get(0).equals(JAXRSUtils.ALL_TYPES));
        types = JAXRSUtils.parseMediaTypes("text/*");
        assertTrue(types.size() == 1 && types.get(0).equals(new MediaType("text", "*")));
        types = JAXRSUtils.parseMediaTypes("text/*,text/plain;q=.2,text/xml,TEXT/BAR");
        assertTrue(types.size() == 4
                   && "text/*".equals(types.get(0).toString())
                   && "text/plain;q=.2".equals(types.get(1).toString())
                   && "text/xml".equals(types.get(2).toString())
                   && "text/bar".equals(types.get(3).toString()));
        
    }
    
    @Test
    public void testSortMediaTypes() throws Exception {
        List<MediaType> types = 
            JAXRSUtils.sortMediaTypes("text/*,text/plain;q=.2,text/xml,TEXT/BAR");
        assertTrue(types.size() == 4
                   && "text/xml".equals(types.get(0).toString())
                   && "text/bar".equals(types.get(1).toString())
                   && "text/plain;q=.2".equals(types.get(2).toString())
                   && "text/*".equals(types.get(3).toString()));
    }
    
    @Test
    public void testCompareMediaTypes() throws Exception {
        MediaType m1 = MediaType.valueOf("text/xml");
        MediaType m2 = MediaType.valueOf("text/*");
        assertTrue("text/xml is more specific than text/*", 
                   JAXRSUtils.compareMediaTypes(m1, m2) < 0);
        assertTrue("text/* is less specific than text/*", 
                   JAXRSUtils.compareMediaTypes(m2, m1) > 0);
        assertTrue("text/xml should be equal to itself", 
                   JAXRSUtils.compareMediaTypes(m1, new MediaType("text", "xml")) == 0);
        assertTrue("text/* should be equal to itself", 
                   JAXRSUtils.compareMediaTypes(m2, new MediaType("text", "*")) == 0);
        
        assertTrue("text/plain and text/xml are just two specific media types", 
                   JAXRSUtils.compareMediaTypes(MediaType.valueOf("text/plain"), m1) == 0);
        assertTrue("text/xml and text/plain are just two specific media types", 
                   JAXRSUtils.compareMediaTypes(m1, MediaType.valueOf("text/plain")) == 0);
        assertTrue("*/* is less specific than text/xml", 
                   JAXRSUtils.compareMediaTypes(JAXRSUtils.ALL_TYPES, m1) > 0);
        assertTrue("*/* is less specific than text/xml", 
                   JAXRSUtils.compareMediaTypes(m1, JAXRSUtils.ALL_TYPES) < 0);
        assertTrue("*/* is less specific than text/*", 
                   JAXRSUtils.compareMediaTypes(JAXRSUtils.ALL_TYPES, m2) > 0);
        assertTrue("*/* is less specific than text/*", 
                   JAXRSUtils.compareMediaTypes(m2, JAXRSUtils.ALL_TYPES) < 0);
        
        MediaType m3 = MediaType.valueOf("text/xml;q=0.2");
        assertTrue("text/xml should be more preferred than text/xml;q=0.2", 
                   JAXRSUtils.compareMediaTypes(m1, m3) < 0);
        MediaType m4 = MediaType.valueOf("text/xml;q=.3");
        assertTrue("text/xml;q=.3 should be more preferred than text/xml;q=0.2", 
                   JAXRSUtils.compareMediaTypes(m4, m3) < 0);
        
        assertTrue("text/xml;q=.3 should be more preferred than than text/xml;q=0.2", 
                  JAXRSUtils.compareMediaTypes(m3, m4) > 0);
    }
    
    @Test
    public void testCompareSortedMediaTypes() throws Exception {
        MediaType m1 = MediaType.valueOf("text/xml");
        MediaType m2 = MediaType.valueOf("text/*");
        assertTrue("text/xml is more specific than text/*", 
                   JAXRSUtils.compareSortedMediaTypes(Collections.singletonList(m1), 
                                                      Collections.singletonList(m2)) < 0);
        assertTrue("text/* is less specific than text/xml", 
                   JAXRSUtils.compareSortedMediaTypes(Collections.singletonList(m2), 
                                                      Collections.singletonList(m1)) > 0);
        
        assertTrue("text/xml is the same as text/xml", 
                   JAXRSUtils.compareSortedMediaTypes(Collections.singletonList(m1), 
                                                      Collections.singletonList(m1)) == 0);
        
        List<MediaType> sortedList1 = new ArrayList<MediaType>();
        sortedList1.add(m1);
        sortedList1.add(m2);
                
        List<MediaType> sortedList2 = new ArrayList<MediaType>();
        sortedList2.add(m1);
        sortedList2.add(m2);
        
        assertTrue("lists should be equal", 
                   JAXRSUtils.compareSortedMediaTypes(sortedList1, sortedList2) == 0);
        
        sortedList1.add(MediaType.WILDCARD_TYPE);
        assertTrue("first list should be less specific", 
                   JAXRSUtils.compareSortedMediaTypes(sortedList1, sortedList2) > 0);
        sortedList1.add(MediaType.WILDCARD_TYPE);
        assertTrue("second list should be more specific", 
                   JAXRSUtils.compareSortedMediaTypes(sortedList2, sortedList1) < 0);
    }
    
    @Test
    public void testCompareSortedMediaTypes() throws Exception {
        MediaType m1 = MediaType.valueOf("text/xml");
        MediaType m2 = MediaType.valueOf("text/*");
        assertTrue("text/xml is more specific than text/*", 
                   JAXRSUtils.compareSortedMediaTypes(Collections.singletonList(m1), 
                                                      Collections.singletonList(m2)) < 0);
        assertTrue("text/* is less specific than text/xml", 
                   JAXRSUtils.compareSortedMediaTypes(Collections.singletonList(m2), 
                                                      Collections.singletonList(m1)) > 0);
        
        assertTrue("text/xml is the same as text/xml", 
                   JAXRSUtils.compareSortedMediaTypes(Collections.singletonList(m1), 
                                                      Collections.singletonList(m1)) == 0);
        
        List<MediaType> sortedList1 = new ArrayList<MediaType>();
        sortedList1.add(m1);
        sortedList1.add(m2);
                
        List<MediaType> sortedList2 = new ArrayList<MediaType>();
        sortedList2.add(m1);
        sortedList2.add(m2);
        
        assertTrue("lists should be equal", 
                   JAXRSUtils.compareSortedMediaTypes(sortedList1, sortedList2) == 0);
        
        sortedList1.add(MediaType.valueOf("*/*"));
        assertTrue("first list should be less specific", 
                   JAXRSUtils.compareSortedMediaTypes(sortedList1, sortedList2) > 0);
        sortedList1.add(MediaType.valueOf("*/*"));
        assertTrue("second list should be more specific", 
                   JAXRSUtils.compareSortedMediaTypes(sortedList2, sortedList1) < 0);
    }
    
    @Test
    public void testAcceptTypesMatch() throws Exception {
        
        Method m = Customer.class.getMethod("test", new Class[]{});
        ClassResourceInfo cr = new ClassResourceInfo(Customer.class);
        
        assertTrue("text/xml can not be matched",
                   JAXRSUtils.matchMimeTypes(JAXRSUtils.ALL_TYPES, 
                                             new MediaType("text", "xml"), 
                                             new OperationResourceInfo(m, cr)));
        assertTrue("text/xml can not be matched",
                   JAXRSUtils.matchMimeTypes(JAXRSUtils.ALL_TYPES, 
                                             new MediaType("text", "*"), 
                                             new OperationResourceInfo(m, cr)));
        assertTrue("text/xml can not be matched",
                   JAXRSUtils.matchMimeTypes(JAXRSUtils.ALL_TYPES, 
                                             new MediaType("*", "*"), 
                                             new OperationResourceInfo(m, cr)));
        assertFalse("text/plain was matched",
                   JAXRSUtils.matchMimeTypes(JAXRSUtils.ALL_TYPES, 
                                             new MediaType("text", "plain"), 
                                             new OperationResourceInfo(m, cr)));
    }
 
    
    @Test
    public void testQueryParameters() throws Exception {
        Class[] argType = {String.class, Integer.TYPE};
        Method m = Customer.class.getMethod("testQuery", argType);
        MessageImpl messageImpl = new MessageImpl();
        
        messageImpl.put(Message.QUERY_STRING, "query=24");
        List<Object> params = JAXRSUtils.processParameters(new OperationResourceInfo(m, null),
                                                           null, 
                                                           messageImpl);
        assertEquals("Query Parameter was not matched correctly", "24", params.get(0));
        assertEquals("Primitive Query Parameter was not matched correctly", 24, params.get(1));
        
        
    }
    
    @Test
<<<<<<< HEAD
    public void testCookieParameters() throws Exception {
        Class[] argType = {String.class, String.class};
        Method m = Customer.class.getMethod("testCookieParam", argType);
=======
    public void testFromStringParameters() throws Exception {
        Class[] argType = {UUID.class, CustomerGender.class, CustomerGender.class};
        Method m = Customer.class.getMethod("testFromStringParam", argType);
        UUID u = UUID.randomUUID();
        Message messageImpl = createMessage();
        messageImpl.put(Message.QUERY_STRING, "p1=" + u.toString() + "&p2=1&p3=2");
        List<Object> params = JAXRSUtils.processParameters(new OperationResourceInfo(m, null),
                                                           null, 
                                                           messageImpl);
        assertEquals(3, params.size());
        assertEquals("Query UUID Parameter was not matched correctly", 
                     u.toString(), params.get(0).toString());
        assertSame(CustomerGender.FEMALE, params.get(1));
        assertSame(CustomerGender.MALE, params.get(2));
    }
    
    @Test
    public void testCustomerParameter() throws Exception {
        Message messageImpl = createMessage();
        ProviderFactory.getInstance(messageImpl).registerUserProvider(
            new CustomerParameterHandler());
        Class[] argType = {Customer.class, Customer[].class};
        Method m = Customer.class.getMethod("testCustomerParam", argType);
        
        messageImpl.put(Message.QUERY_STRING, "p1=Fred&p2=Barry");
        List<Object> params = JAXRSUtils.processParameters(new OperationResourceInfo(m, null),
                                                           null, 
                                                           messageImpl);
        assertEquals(2, params.size());
        Customer c = (Customer)params.get(0);
        assertEquals("Fred", c.getName());
        Customer c2 = ((Customer[])params.get(1))[0];
        assertEquals("Barry", c2.getName());
    }
    
    @Test
    public void testArrayParamNoProvider() throws Exception {
        Message messageImpl = createMessage();
        Class[] argType = {String[].class};
        Method m = Customer.class.getMethod("testCustomerParam2", argType);
        
        messageImpl.put(Message.QUERY_STRING, "p1=Fred&p1=Barry");
        List<Object> params = JAXRSUtils.processParameters(new OperationResourceInfo(m, null),
                                                           null, 
                                                           messageImpl);
        assertEquals(1, params.size());
        String[] values = (String[])params.get(0);
        assertEquals("Fred", values[0]);
        assertEquals("Barry", values[1]);
    }
    
    @Test
    public void testWrongType() throws Exception {
        Class[] argType = {HashMap.class};
        Method m = Customer.class.getMethod("testWrongType", argType);
        Message messageImpl = createMessage();
        messageImpl.put(Message.QUERY_STRING, "p1=1");
        try {
            JAXRSUtils.processParameters(new OperationResourceInfo(m, null),
                                                           null, 
                                                           messageImpl);
            fail("HashMap can not be handled as parameter");
        } catch (WebApplicationException ex) {
            assertEquals(500, ex.getResponse().getStatus());
            assertEquals("Parameter Class java.util.HashMap has no constructor with "
                         + "single String parameter, static valueOf(String) or fromString(String) methods", 
                         ex.getResponse().getEntity().toString());
        }
        
    }
    
    @Test
    public void testExceptionDuringConstruction() throws Exception {
        Class[] argType = {CustomerGender.class};
        Method m = Customer.class.getMethod("testWrongType2", argType);
        MessageImpl messageImpl = new MessageImpl();
        messageImpl.put(Message.QUERY_STRING, "p1=3");
        try {
            JAXRSUtils.processParameters(new OperationResourceInfo(m, null),
                                                           null, 
                                                           messageImpl);
            fail("CustomerGender have no instance with name 3");
        } catch (WebApplicationException ex) {
            assertEquals(404, ex.getResponse().getStatus());
        }
        
    }
    
    
    @Test
    public void testQueryParametersBean() throws Exception {
        Class[] argType = {Customer.CustomerBean.class};
        Method m = Customer.class.getMethod("testQueryBean", argType);
>>>>>>> 8568d21b
        MessageImpl messageImpl = new MessageImpl();
        MultivaluedMap<String, String> headers = new MetadataMap<String, String>();
        headers.add("Cookie", "c1=c1Value");
        messageImpl.put(Message.PROTOCOL_HEADERS, headers);
        List<Object> params = JAXRSUtils.processParameters(new OperationResourceInfo(m, null),
                                                           null, 
                                                           messageImpl);
        assertEquals(params.size(), 2);
        assertEquals("c1Value", params.get(0));
        assertEquals("c2Value", params.get(1));
        
        
    }
    
    @Test
    public void testFromStringParameters() throws Exception {
        Class[] argType = {UUID.class, CustomerGender.class, CustomerGender.class};
        Method m = Customer.class.getMethod("testFromStringParam", argType);
        UUID u = UUID.randomUUID();
        Message messageImpl = createMessage();
        messageImpl.put(Message.QUERY_STRING, "p1=" + u.toString() + "&p2=1&p3=2");
        List<Object> params = JAXRSUtils.processParameters(new OperationResourceInfo(m, null),
                                                           null, 
                                                           messageImpl);
        assertEquals(3, params.size());
        assertEquals("Query UUID Parameter was not matched correctly", 
                     u.toString(), params.get(0).toString());
        assertSame(CustomerGender.FEMALE, params.get(1));
        assertSame(CustomerGender.MALE, params.get(2));
    }
    
    @Test
    public void testFromValueEnum() throws Exception {
        Class[] argType = {Timezone.class};
        Method m = Customer.class.getMethod("testFromValueParam", argType);
        Message messageImpl = createMessage();
        messageImpl.put(Message.QUERY_STRING, "p1=Europe%2FLondon");
        List<Object> params = JAXRSUtils.processParameters(new OperationResourceInfo(m, null),
                                                           null, 
                                                           messageImpl);
        assertEquals(1, params.size());
        assertSame("Timezone Parameter was not processed correctly", 
                   Timezone.EUROPE_LONDON, params.get(0));
    }
    
    @Test
    public void testCustomerParameter() throws Exception {
        Message messageImpl = createMessage();
        ProviderFactory.getInstance(messageImpl).registerUserProvider(
            new CustomerParameterHandler());
        Class[] argType = {Customer.class, Customer[].class};
        Method m = Customer.class.getMethod("testCustomerParam", argType);
        
        messageImpl.put(Message.QUERY_STRING, "p1=Fred&p2=Barry");
        List<Object> params = JAXRSUtils.processParameters(new OperationResourceInfo(m, null),
                                                           null, 
                                                           messageImpl);
        assertEquals(2, params.size());
        Customer c = (Customer)params.get(0);
        assertEquals("Fred", c.getName());
        Customer c2 = ((Customer[])params.get(1))[0];
        assertEquals("Barry", c2.getName());
    }
    
    @Test
    public void testArrayParamNoProvider() throws Exception {
        Message messageImpl = createMessage();
        Class[] argType = {String[].class};
        Method m = Customer.class.getMethod("testCustomerParam2", argType);
        
        messageImpl.put(Message.QUERY_STRING, "p1=Fred&p1=Barry");
        List<Object> params = JAXRSUtils.processParameters(new OperationResourceInfo(m, null),
                                                           null, 
                                                           messageImpl);
        assertEquals(1, params.size());
        String[] values = (String[])params.get(0);
        assertEquals("Fred", values[0]);
        assertEquals("Barry", values[1]);
    }
    
    @Test
    public void testWrongType() throws Exception {
        Class[] argType = {HashMap.class};
        Method m = Customer.class.getMethod("testWrongType", argType);
        Message messageImpl = createMessage();
        messageImpl.put(Message.QUERY_STRING, "p1=1");
        try {
            JAXRSUtils.processParameters(new OperationResourceInfo(m, null),
                                                           null, 
                                                           messageImpl);
            fail("HashMap can not be handled as parameter");
        } catch (WebApplicationException ex) {
            assertEquals(500, ex.getResponse().getStatus());
            assertEquals("Parameter Class java.util.HashMap has no constructor with "
                         + "single String parameter, static valueOf(String) or fromString(String) methods", 
                         ex.getResponse().getEntity().toString());
        }
        
    }
    
    @Test
    public void testExceptionDuringConstruction() throws Exception {
        Class[] argType = {CustomerGender.class};
        Method m = Customer.class.getMethod("testWrongType2", argType);
        MessageImpl messageImpl = new MessageImpl();
        messageImpl.put(Message.QUERY_STRING, "p1=3");
        try {
            JAXRSUtils.processParameters(new OperationResourceInfo(m, null),
                                                           null, 
                                                           messageImpl);
            fail("CustomerGender have no instance with name 3");
        } catch (WebApplicationException ex) {
            assertEquals(404, ex.getResponse().getStatus());
        }
        
    }
    
    
    @Test
    public void testQueryParametersBean() throws Exception {
        Class[] argType = {Customer.CustomerBean.class};
        Method m = Customer.class.getMethod("testQueryBean", argType);
        MessageImpl messageImpl = new MessageImpl();
        messageImpl.put(Message.QUERY_STRING, "a=aValue&b=123");

        MessageImpl complexMessageImpl = new MessageImpl();
        complexMessageImpl.put(Message.QUERY_STRING, "c=1&a=A&b=123&c=2&c=3&"
                                + "d.c=4&d.a=B&d.b=456&d.c=5&d.c=6&"
                                + "e.c=41&e.a=B1&e.b=457&e.c=51&e.c=61&"
                                + "e.c=42&e.a=B2&e.b=458&e.c=52&e.c=62&"
                                + "d.d.c=7&d.d.a=C&d.d.b=789&d.d.c=8&d.d.c=9&"
                                + "d.e.c=71&d.e.a=C1&d.e.b=790&d.e.c=81&d.e.c=91&"
                                + "d.e.c=72&d.e.a=C2&d.e.b=791&d.e.c=82&d.e.c=92");

        verifyParametersBean(m, null, messageImpl, null, complexMessageImpl);
    }
    
    @Test
    public void testPathParametersBean() throws Exception {
        Class[] argType = {Customer.CustomerBean.class};
        Method m = Customer.class.getMethod("testPathBean", argType);
        
        MultivaluedMap<String, String> pathTemplates = new MetadataMap<String, String>();
        pathTemplates.add("a", "aValue");
        pathTemplates.add("b", "123");

        MultivaluedMap<String, String> complexPathTemplates = new MetadataMap<String, String>();
        complexPathTemplates.add("c", "1");
        complexPathTemplates.add("a", "A");
        complexPathTemplates.add("b", "123");
        complexPathTemplates.add("c", "2");
        complexPathTemplates.add("c", "3");

        complexPathTemplates.add("d.c", "4");
        complexPathTemplates.add("d.a", "B");
        complexPathTemplates.add("d.b", "456");
        complexPathTemplates.add("d.c", "5");
        complexPathTemplates.add("d.c", "6");

        complexPathTemplates.add("e.c", "41");
        complexPathTemplates.add("e.a", "B1");
        complexPathTemplates.add("e.b", "457");
        complexPathTemplates.add("e.c", "51");
        complexPathTemplates.add("e.c", "61");

        complexPathTemplates.add("e.c", "42");
        complexPathTemplates.add("e.a", "B2");
        complexPathTemplates.add("e.b", "458");
        complexPathTemplates.add("e.c", "52");
        complexPathTemplates.add("e.c", "62");

        complexPathTemplates.add("d.d.c", "7");
        complexPathTemplates.add("d.d.a", "C");
        complexPathTemplates.add("d.d.b", "789");
        complexPathTemplates.add("d.d.c", "8");
        complexPathTemplates.add("d.d.c", "9");

        complexPathTemplates.add("d.e.c", "71");
        complexPathTemplates.add("d.e.a", "C1");
        complexPathTemplates.add("d.e.b", "790");
        complexPathTemplates.add("d.e.c", "81");
        complexPathTemplates.add("d.e.c", "91");

        complexPathTemplates.add("d.e.c", "72");
        complexPathTemplates.add("d.e.a", "C2");
        complexPathTemplates.add("d.e.b", "791");
        complexPathTemplates.add("d.e.c", "82");
        complexPathTemplates.add("d.e.c", "92");

        verifyParametersBean(m, pathTemplates, new MessageImpl(), complexPathTemplates, new MessageImpl());
    }
    
    @Test
    public void testMatrixParametersBean() throws Exception {
        Class[] argType = {Customer.CustomerBean.class};
        Method m = Customer.class.getMethod("testMatrixBean", argType);
        MessageImpl messageImpl = new MessageImpl();
        messageImpl.put(Message.REQUEST_URI, "/bar;a=aValue/baz;b=123");

        MessageImpl complexMessageImpl = new MessageImpl();
        complexMessageImpl.put(Message.REQUEST_URI, "/bar;c=1/bar;a=A/bar;b=123/bar;c=2/bar;c=3"
                                + "/bar;d.c=4/bar;d.a=B/bar;d.b=456/bar;d.c=5/bar;d.c=6"
                                + "/bar;e.c=41/bar;e.a=B1/bar;e.b=457/bar;e.c=51/bar;e.c=61"
                                + "/bar;e.c=42/bar;e.a=B2/bar;e.b=458/bar;e.c=52/bar;e.c=62"
                                + "/bar;d.d.c=7/bar;d.d.a=C/bar;d.d.b=789/bar;d.d.c=8/bar;d.d.c=9"
                                + "/bar;d.e.c=71/bar;d.e.a=C1/bar;d.e.b=790/bar;d.e.c=81/bar;d.e.c=91"
                                + "/bar;d.e.c=72/bar;d.e.a=C2/bar;d.e.b=791/bar;d.e.c=82/bar;d.e.c=92");

        verifyParametersBean(m, null, messageImpl, null, complexMessageImpl);
    }
    
    @Test
    public void testFormParametersBean() throws Exception {
        Class[] argType = {Customer.CustomerBean.class};
        Method m = Customer.class.getMethod("testFormBean", argType);
        MessageImpl messageImpl = new MessageImpl();
        messageImpl.put(Message.REQUEST_URI, "/bar");
        String body = "a=aValue&b=123";
        messageImpl.setContent(InputStream.class, new ByteArrayInputStream(body.getBytes()));

        MessageImpl complexMessageImpl = new MessageImpl();
        complexMessageImpl.put(Message.REQUEST_URI, "/bar");
        body = "c=1&a=A&b=123&c=2&c=3&"
                                + "d.c=4&d.a=B&d.b=456&d.c=5&d.c=6&"
                                + "e.c=41&e.a=B1&e.b=457&e.c=51&e.c=61&"
                                + "e.c=42&e.a=B2&e.b=458&e.c=52&e.c=62&"
                                + "d.d.c=7&d.d.a=C&d.d.b=789&d.d.c=8&d.d.c=9&"
                                + "d.e.c=71&d.e.a=C1&d.e.b=790&d.e.c=81&d.e.c=91&"
                                + "d.e.c=72&d.e.a=C2&d.e.b=791&d.e.c=82&d.e.c=92";
        complexMessageImpl.setContent(InputStream.class, new ByteArrayInputStream(body.getBytes()));

        verifyParametersBean(m, null, messageImpl, null, complexMessageImpl);
    }

    private void verifyParametersBean(Method m,
                                      MultivaluedMap<String, String> simpleValues,
                                      MessageImpl simpleMessageImpl,
                                      MultivaluedMap<String, String> complexValues,
                                      MessageImpl complexMessageImpl) throws Exception {
        List<Object> params = JAXRSUtils.processParameters(new OperationResourceInfo(m, null),
                                                           simpleValues, 
                                                           simpleMessageImpl);
        assertEquals("Bean should be created", 1, params.size());
        Customer.CustomerBean cb = (Customer.CustomerBean)params.get(0);
        assertNotNull(cb);
        
        assertEquals("aValue", cb.getA());
        assertEquals(new Long(123), cb.getB());

        params = JAXRSUtils.processParameters(new OperationResourceInfo(m, null),
                                                       complexValues, 
                                                       complexMessageImpl);
        assertEquals("Bean should be created", 1, params.size());
        Customer.CustomerBean cb1 = (Customer.CustomerBean)params.get(0);
        assertNotNull(cb1);

        assertEquals("A", cb1.getA());
        assertEquals(new Long(123), cb1.getB());
        List<String> list1 = (List<String>)cb1.getC();
        assertEquals(3, list1.size());
        assertEquals("1", list1.get(0));
        assertEquals("2", list1.get(1));
        assertEquals("3", list1.get(2));

        Customer.CustomerBean cb2 = cb1.getD();
        assertNotNull(cb2);

        assertEquals("B", cb2.getA());
        assertEquals(new Long(456), cb2.getB());
        List<String> list2 = (List<String>)cb2.getC();
        assertEquals(3, list2.size());
        assertEquals("4", list2.get(0));
        assertEquals("5", list2.get(1));
        assertEquals("6", list2.get(2));

        List<Customer.CustomerBean> cb2List = cb1.e;
        assertEquals(2, cb2List.size());

        int idx = 1;
        for (Customer.CustomerBean cb2E : cb2List) {
            assertNotNull(cb2E);

            assertEquals("B" + idx, cb2E.getA());
            assertEquals(new Long(456 + idx), cb2E.getB());
            // ensure C was stripped properly since lists within lists are not supported
            assertNull(cb2E.getC());
            assertNull(cb2E.getD());
            assertNull(cb2E.e);

            idx++;
        }

        Customer.CustomerBean cb3 = cb2.getD();
        assertNotNull(cb3);

        assertEquals("C", cb3.getA());
        assertEquals(new Long(789), cb3.getB());
        List<String> list3 = (List<String>)cb3.getC();
        assertEquals(3, list3.size());
        assertEquals("7", list3.get(0));
        assertEquals("8", list3.get(1));
        assertEquals("9", list3.get(2));

        List<Customer.CustomerBean> cb3List = cb2.e;
        assertEquals(2, cb3List.size());

        idx = 1;
        for (Customer.CustomerBean cb3E : cb3List) {
            assertNotNull(cb3E);

            assertEquals("C" + idx, cb3E.getA());
            assertEquals(new Long(789 + idx), cb3E.getB());
            // ensure C was stripped properly since lists within lists are not supported
            assertNull(cb3E.getC());
            assertNull(cb3E.getD());
            assertNull(cb3E.e);

            idx++;
        }
    }
    
    @Test
    public void testMatrixParametersBean() throws Exception {
        Class[] argType = {Customer.CustomerBean.class};
        Method m = Customer.class.getMethod("testMatrixBean", argType);
        MessageImpl messageImpl = new MessageImpl();
        messageImpl.put(Message.REQUEST_URI, "/bar;a=aValue/baz;b=123");
        List<Object> params = JAXRSUtils.processParameters(new OperationResourceInfo(m, null),
                                                           new MetadataMap<String, String>(), 
                                                           messageImpl);
        assertEquals("Bean should be created", 1, params.size());
        Customer.CustomerBean cb = (Customer.CustomerBean)params.get(0);
        assertNotNull(cb);
        
        assertEquals("aValue", cb.getA());
        assertEquals(new Long(123), cb.getB());
    }
    
    
    @Test
    public void testMultipleQueryParameters() throws Exception {
        Class[] argType = {String.class, String.class, Long.class, 
                           Boolean.TYPE, String.class};
        Method m = Customer.class.getMethod("testMultipleQuery", argType);
        MessageImpl messageImpl = new MessageImpl();
        
        messageImpl.put(Message.QUERY_STRING, 
                        "query=first&query2=second&query3=3&query4=true&query5");
        List<Object> params = JAXRSUtils.processParameters(new OperationResourceInfo(m, null), 
                                                           null, messageImpl);
        assertEquals("First Query Parameter of multiple was not matched correctly", "first", 
                     params.get(0));
        assertEquals("Second Query Parameter of multiple was not matched correctly", 
                     "second", params.get(1));
        assertEquals("Third Query Parameter of multiple was not matched correctly", 
                     new Long(3), params.get(2));
        assertEquals("Fourth Query Parameter of multiple was not matched correctly", 
                     Boolean.TRUE, params.get(3));
        assertEquals("Fourth Query Parameter of multiple was not matched correctly", 
                     "", params.get(4));
    }
    
    @SuppressWarnings("unchecked")
    @Test
    public void testMatrixParameters() throws Exception {
        Class[] argType = {String.class, String.class, String.class, String.class, List.class};
        Method m = Customer.class.getMethod("testMatrixParam", argType);
        MessageImpl messageImpl = new MessageImpl();
        
        messageImpl.put(Message.REQUEST_URI, "/foo;p4=0;p3=3/bar;p1=1;p2/baz;p4=4;p4=5");
        List<Object> params = JAXRSUtils.processParameters(new OperationResourceInfo(m, null), 
                                                           null, messageImpl);
        assertEquals("5 Matrix params should've been identified", 5, params.size());
        
        assertEquals("First Matrix Parameter not matched correctly", 
                     "1", params.get(0));
        assertEquals("Second Matrix Parameter was not matched correctly", 
                     "", params.get(1));
        assertEquals("Third Matrix Parameter was not matched correctly", 
                     "3", params.get(2));
        assertEquals("Fourth Matrix Parameter was not matched correctly", 
                     "0", params.get(3));
        List<String> list = (List<String>)params.get(4);
        assertEquals(3, list.size());
        assertEquals("0", list.get(0));
        assertEquals("4", list.get(1));
        assertEquals("5", list.get(2));
<<<<<<< HEAD
    }
    
    @Test
    public void testMatrixAndPathSegmentParameters() throws Exception {
        Class[] argType = {PathSegment.class, String.class};
        Method m = Customer.class.getMethod("testPathSegment", argType);
        MessageImpl messageImpl = new MessageImpl();
        messageImpl.put(Message.REQUEST_URI, "/bar%20foo;p4=0%201");
        MultivaluedMap<String, String> values = new MetadataMap<String, String>();
        values.add("ps", "bar%20foo;p4=0%201");
        List<Object> params = JAXRSUtils.processParameters(new OperationResourceInfo(m, null), 
                                                           values, 
                                                           messageImpl);
        assertEquals("2 params should've been identified", 2, params.size());
        
        PathSegment ps = (PathSegment)params.get(0);
        assertEquals("bar foo", ps.getPath());
        assertEquals(1, ps.getMatrixParameters().size());
        assertEquals("0 1", ps.getMatrixParameters().getFirst("p4"));
        assertEquals("bar foo", params.get(1));
    }
    
    @SuppressWarnings("unchecked")
    @Test
    public void testFormParameters() throws Exception {
        Class[] argType = {String.class, List.class};
        Method m = Customer.class.getMethod("testFormParam", argType);
        MessageImpl messageImpl = new MessageImpl();
        String body = "p1=1&p2=2&p2=3";
        messageImpl.put(Message.REQUEST_URI, "/foo");
        messageImpl.setContent(InputStream.class, new ByteArrayInputStream(body.getBytes()));
        List<Object> params = JAXRSUtils.processParameters(new OperationResourceInfo(m, null), 
                                                           null, messageImpl);
        assertEquals("2 form params should've been identified", 2, params.size());
        
        assertEquals("First Form Parameter not matched correctly", 
                     "1", params.get(0));
        List<String> list = (List<String>)params.get(1);
        assertEquals(2, list.size());
        assertEquals("2", list.get(0));
        assertEquals("3", list.get(1));
=======
>>>>>>> 8568d21b
    }
    
    @Test
    public void testMatrixAndPathSegmentParameters() throws Exception {
        Class[] argType = {PathSegment.class, String.class};
        Method m = Customer.class.getMethod("testPathSegment", argType);
        MessageImpl messageImpl = new MessageImpl();
        messageImpl.put(Message.REQUEST_URI, "/bar%20foo;p4=0%201");
        MultivaluedMap<String, String> values = new MetadataMap<String, String>();
        values.add("ps", "bar%20foo;p4=0%201");
        List<Object> params = JAXRSUtils.processParameters(new OperationResourceInfo(m, null), 
                                                           values, 
                                                           messageImpl);
        assertEquals("2 params should've been identified", 2, params.size());
        
        PathSegment ps = (PathSegment)params.get(0);
        assertEquals("bar foo", ps.getPath());
        assertEquals(1, ps.getMatrixParameters().size());
        assertEquals("0 1", ps.getMatrixParameters().getFirst("p4"));
        assertEquals("bar foo", params.get(1));
    }
    
    
    @Test
    public void testSelectResourceMethod() throws Exception {
        ClassResourceInfo cri = new ClassResourceInfo(Customer.class);
        OperationResourceInfo ori1 = new OperationResourceInfo(
                                         Customer.class.getMethod("getItAsXML", new Class[]{}), 
                                         cri);
        ori1.setHttpMethod("GET");
        ori1.setURITemplate(new URITemplate("/"));
        OperationResourceInfo ori2 = new OperationResourceInfo(
                                         Customer.class.getMethod("getItPlain", new Class[]{}), 
                                         cri);
        ori2.setHttpMethod("GET");
        ori2.setURITemplate(new URITemplate("/"));
        MethodDispatcher md = new MethodDispatcher(); 
        md.bind(ori1, Customer.class.getMethod("getItAsXML", new Class[]{}));
        md.bind(ori2, Customer.class.getMethod("getItPlain", new Class[]{}));
        cri.setMethodDispatcher(md);
        
        OperationResourceInfo ori = JAXRSUtils.findTargetMethod(cri, "/", "GET", 
              new MetadataMap<String, String>(), "*/*", getTypes("text/plain"));
        
        assertSame(ori, ori2);
        
        ori = JAXRSUtils.findTargetMethod(cri, "/", "GET", new MetadataMap<String, String>(), 
                                              "*/*", getTypes("text/xml"));
                         
        assertSame(ori, ori1);
        
        ori = JAXRSUtils.findTargetMethod(cri, "/", "GET", new MetadataMap<String, String>(), 
                                          "*/*", 
                                          JAXRSUtils.sortMediaTypes(getTypes("*,text/plain,text/xml")));
                     
        assertSame(ori, ori2);
        ori = JAXRSUtils.findTargetMethod(cri, "/", "GET", new MetadataMap<String, String>(), 
                                          "*/*", 
                                          JAXRSUtils.sortMediaTypes(getTypes("*,text/plain, text/xml,x/y")));
                     
        assertSame(ori, ori2);
    }
    
    @SuppressWarnings("unchecked")
    @Test
    public void testHttpContextParameters() throws Exception {
        
        ClassResourceInfo cri = new ClassResourceInfo(Customer.class, true);
        OperationResourceInfo ori = 
            new OperationResourceInfo(
                Customer.class.getMethod("testParams", 
                                         new Class[]{UriInfo.class, 
                                                     HttpHeaders.class, 
                                                     Request.class,
                                                     SecurityContext.class,
<<<<<<< HEAD
                                                     Providers.class,
=======
                                                     MessageBodyWorkers.class,
>>>>>>> 8568d21b
                                                     String.class,
                                                     List.class}), 
                cri);
        ori.setHttpMethod("GET");
        MultivaluedMap<String, String> headers = new MetadataMap<String, String>();
        headers.add("Foo", "bar, baz");
        
        Message m = new MessageImpl();
        m.put(Message.PROTOCOL_HEADERS, headers);
        
        List<Object> params = 
            JAXRSUtils.processParameters(ori, new MetadataMap<String, String>(), m);
        assertEquals("7 parameters expected", 7, params.size());
        assertSame(UriInfoImpl.class, params.get(0).getClass());
        assertSame(HttpHeadersImpl.class, params.get(1).getClass());
        assertSame(RequestImpl.class, params.get(2).getClass());
        assertSame(SecurityContextImpl.class, params.get(3).getClass());
        assertSame(ProvidersImpl.class, params.get(4).getClass());
        assertSame(String.class, params.get(5).getClass());
        assertEquals("Wrong header param", "bar", params.get(5));
        List<String> values = (List<String>)params.get(6);
        assertEquals("Wrong headers size", 2, values.size());
        assertEquals("Wrong 1st header param", "bar", values.get(0));
        assertEquals("Wrong 2nd header param", "baz", values.get(1));
    }
    
    @Test
    public void testHttpContextParametersFromInterface() throws Exception {
        
        ClassResourceInfo cri = new ClassResourceInfo(Customer.class, true);
        Method methodToInvoke = 
            Customer.class.getMethod("setUriInfoContext", 
                                     new Class[]{UriInfo.class});
        OperationResourceInfo ori = 
<<<<<<< HEAD
            new OperationResourceInfo(methodToInvoke,
                                      AnnotationUtils.getAnnotatedMethod(methodToInvoke), cri);
        ori.setHttpMethod("GET");
=======
            new OperationResourceInfo(methodToInvoke, cri);
        ori.setHttpMethod("GET");
        ori.setAnnotatedMethod(AnnotationUtils.getAnnotatedMethod(methodToInvoke));
        
>>>>>>> 8568d21b
        
        Message m = new MessageImpl();
        
        List<Object> params = 
            JAXRSUtils.processParameters(ori, new MetadataMap<String, String>(), m);
        assertEquals("1 parameters expected", 1, params.size());
        assertSame(UriInfoImpl.class, params.get(0).getClass());
    }
    
    @Test
    public void testServletContextParameters() throws Exception {
        
        ClassResourceInfo cri = new ClassResourceInfo(Customer.class, true);
        OperationResourceInfo ori = 
            new OperationResourceInfo(
                Customer.class.getMethod("testServletParams", 
                                         new Class[]{HttpServletRequest.class, 
                                                     HttpServletResponse.class, 
                                                     ServletContext.class,
                                                     ServletConfig.class}), 
                cri);
        ori.setHttpMethod("GET");
        HttpServletRequest request = EasyMock.createMock(HttpServletRequest.class);
        HttpServletResponse response = new HttpServletResponseFilter(
                                           EasyMock.createMock(HttpServletResponse.class), null);
        ServletContext context = EasyMock.createMock(ServletContext.class);
        ServletConfig config = EasyMock.createMock(ServletConfig.class);        
        
        EasyMock.replay(request);
        EasyMock.replay(context);
        EasyMock.replay(config);
        
        Message m = new MessageImpl();
        m.put(AbstractHTTPDestination.HTTP_REQUEST, request);
        m.put(AbstractHTTPDestination.HTTP_RESPONSE, response);
        m.put(AbstractHTTPDestination.HTTP_CONTEXT, context);
        m.put(AbstractHTTPDestination.HTTP_CONFIG, config);
        
        List<Object> params = 
            JAXRSUtils.processParameters(ori, new MetadataMap<String, String>(), m);
        assertEquals("4 parameters expected", 4, params.size());
        assertSame(request.getClass(), params.get(0).getClass());
        assertSame(response.getClass(), params.get(1).getClass());
        assertSame(context.getClass(), params.get(2).getClass());
        assertSame(config.getClass(), params.get(3).getClass());
        
    }
    
    @Test
    public void testPerRequestHttpContextFields() throws Exception {
        
        ClassResourceInfo cri = new ClassResourceInfo(Customer.class, true);
        cri.setResourceProvider(new PerRequestResourceProvider(Customer.class));
        OperationResourceInfo ori = new OperationResourceInfo(null, cri);
        
        Customer c = new Customer();
        
        Message m = createMessage();
        m.put(Message.PROTOCOL_HEADERS, new HashMap<String, List<String>>());
        HttpServletResponse response = EasyMock.createMock(HttpServletResponse.class);
        m.put(AbstractHTTPDestination.HTTP_RESPONSE, response);
        
        InjectionUtils.injectContextFields(c, ori.getClassResourceInfo(), m);
        assertSame(UriInfoImpl.class, c.getUriInfo2().getClass());
        assertSame(HttpHeadersImpl.class, c.getHeaders().getClass());
        assertSame(RequestImpl.class, c.getRequest().getClass());
        assertSame(SecurityContextImpl.class, c.getSecurityContext().getClass());
        assertSame(ProvidersImpl.class, c.getBodyWorkers().getClass());
        
    }
    
    @Test
    public void testSingletonHttpContextFields() throws Exception {
        
        ClassResourceInfo cri = new ClassResourceInfo(Customer.class, true);
        Customer c = new Customer();
        cri.setResourceProvider(new SingletonResourceProvider(c));
<<<<<<< HEAD
                
=======
        
>>>>>>> 8568d21b
        Message m = createMessage();
        m.put(Message.PROTOCOL_HEADERS, new HashMap<String, List<String>>());
        ServletContext servletContextMock = EasyMock.createNiceMock(ServletContext.class);
        m.put(AbstractHTTPDestination.HTTP_CONTEXT, servletContextMock);
        HttpServletRequest httpRequest = EasyMock.createNiceMock(HttpServletRequest.class);
        m.put(AbstractHTTPDestination.HTTP_REQUEST, httpRequest);
<<<<<<< HEAD
        HttpServletResponse httpResponse = EasyMock.createMock(HttpServletResponse.class);
        m.put(AbstractHTTPDestination.HTTP_RESPONSE, httpResponse);
        
        InjectionUtils.injectContextProxies(cri, cri.getResourceProvider().getInstance(null));
=======
        HttpServletResponse httpResponse = EasyMock.createNiceMock(HttpServletResponse.class);
        m.put(AbstractHTTPDestination.HTTP_RESPONSE, httpResponse);
        
        InjectionUtils.injectContextProxies(cri, cri.getResourceProvider().getInstance());
>>>>>>> 8568d21b
        InjectionUtils.injectContextFields(c, cri, m);
        InjectionUtils.injectContextMethods(c, cri, m);
        assertSame(ThreadLocalUriInfo.class, c.getUriInfo2().getClass());
        assertSame(UriInfoImpl.class, 
                   ((ThreadLocalProxy)c.getUriInfo2()).get().getClass());
        assertSame(HttpHeadersImpl.class, 
                   ((ThreadLocalProxy)c.getHeaders()).get().getClass());
        assertSame(RequestImpl.class, 
                   ((ThreadLocalProxy)c.getRequest()).get().getClass());
        assertSame(SecurityContextImpl.class, 
                   ((ThreadLocalProxy)c.getSecurityContext()).get().getClass());
        assertSame(ProvidersImpl.class, 
                   ((ThreadLocalProxy)c.getBodyWorkers()).get().getClass());
<<<<<<< HEAD
        assertSame(ProvidersImpl.class, 
                   ((ThreadLocalProxy)c.getBodyWorkers()).get().getClass());
  
        assertSame(servletContextMock, 
                   ((ThreadLocalProxy)c.getThreadLocalServletContext()).get());
        assertSame(servletContextMock, 
                   ((ThreadLocalProxy)c.getServletContext()).get());
        assertSame(servletContextMock, 
                   ((ThreadLocalProxy)c.getSuperServletContext()).get());
        assertSame(httpRequest, 
                   ((ThreadLocalProxy)c.getServletRequest()).get());
        HttpServletResponseFilter filter = (
            HttpServletResponseFilter)((ThreadLocalProxy)c.getServletResponse()).get();
        assertSame(httpResponse, filter.getResponse());
=======

        assertSame(servletContextMock, 
                   ((ThreadLocalProxy)c.getThreadLocalServletContext()).get());

        assertSame(servletContextMock, 
                   ((ThreadLocalProxy)c.getServletContext()).get());
        
        assertSame(httpRequest, 
                   ((ThreadLocalProxy)c.getServletRequest()).get());
        assertSame(httpResponse, 
                   ((ThreadLocalProxy)c.getServletResponse()).get());
>>>>>>> 8568d21b
    }
    
    @Test
    public void testSingletonHttpResourceFields() throws Exception {
        
        ClassResourceInfo cri = new ClassResourceInfo(Customer.class, true);
        Customer c = new Customer();
        cri.setResourceProvider(new SingletonResourceProvider(c));
                
        Message m = new MessageImpl();
        ServletContext servletContextMock = EasyMock.createNiceMock(ServletContext.class);
        m.put(AbstractHTTPDestination.HTTP_CONTEXT, servletContextMock);
        HttpServletRequest httpRequest = EasyMock.createNiceMock(HttpServletRequest.class);
        m.put(AbstractHTTPDestination.HTTP_REQUEST, httpRequest);
<<<<<<< HEAD
        HttpServletResponse httpResponse = EasyMock.createMock(HttpServletResponse.class);
        m.put(AbstractHTTPDestination.HTTP_RESPONSE, httpResponse);
        InjectionUtils.injectContextProxies(cri, cri.getResourceProvider().getInstance(null));
=======
        HttpServletResponse httpResponse = EasyMock.createNiceMock(HttpServletResponse.class);
        m.put(AbstractHTTPDestination.HTTP_RESPONSE, httpResponse);
        InjectionUtils.injectContextProxies(cri, cri.getResourceProvider().getInstance());
>>>>>>> 8568d21b
        InjectionUtils.injectResourceFields(c, cri, m);
        assertSame(servletContextMock, 
                   ((ThreadLocalProxy)c.getServletContextResource()).get());
        assertSame(httpRequest, 
                   ((ThreadLocalProxy)c.getServletRequestResource()).get());
<<<<<<< HEAD
        HttpServletResponseFilter filter = (
            HttpServletResponseFilter)((ThreadLocalProxy)c.getServletResponseResource()).get();
        assertSame(httpResponse, filter.getResponse());
=======
        assertSame(httpResponse, 
                   ((ThreadLocalProxy)c.getServletResponseResource()).get());
>>>>>>> 8568d21b
    }
    
    @Test
    public void testContextAnnotationOnMethod() throws Exception {
        
        ClassResourceInfo cri = new ClassResourceInfo(Customer.class, true);
        Customer c = new Customer();
        cri.setResourceProvider(new SingletonResourceProvider(c));
        InjectionUtils.injectContextProxies(cri, cri.getResourceProvider().getInstance(null));
        
        OperationResourceInfo ori = new OperationResourceInfo(Customer.class.getMethods()[0],
                                                              cri); 
        
        
        JAXRSUtils.handleSetters(ori, c, new MessageImpl());
        assertNotNull(c.getUriInfo());
        assertSame(ThreadLocalUriInfo.class, c.getUriInfo().getClass());
        assertSame(UriInfoImpl.class, 
                   ((ThreadLocalProxy)c.getUriInfo()).get().getClass());
    }
    
    @Test
    public void testParamAnnotationOnMethod() throws Exception {

        ClassResourceInfo cri = new ClassResourceInfo(Customer.class, true);
        Customer c = new Customer();
        OperationResourceInfo ori = new OperationResourceInfo(Customer.class.getMethods()[0],
                                                              cri);
        Message m = new MessageImpl();
        m.put(Message.QUERY_STRING, "a=aValue&query2=b");
        JAXRSUtils.handleSetters(ori, c, m);
        assertEquals("aValue", c.getQueryParam());
        
    }
    
    @Test
    public void testParamAnnotationOnField() throws Exception {

        ClassResourceInfo cri = new ClassResourceInfo(Customer.class, true);
        Customer c = new Customer();
        OperationResourceInfo ori = new OperationResourceInfo(Customer.class.getMethods()[0],
                                                              cri);
        Message m = new MessageImpl();
        m.put(Message.QUERY_STRING, "b=bValue");
        JAXRSUtils.handleSetters(ori, c, m);
        assertEquals("bValue", c.getB());
        
    }

    @Test
    public void testContextResolverParam() throws Exception {
        
        ClassResourceInfo cri = new ClassResourceInfo(Customer.class, true);
        OperationResourceInfo ori = 
            new OperationResourceInfo(
                Customer.class.getMethod("testContextResolvers", 
                                         new Class[]{ContextResolver.class}), 
                                         cri);
        ori.setHttpMethod("GET");
        
        Message m = createMessage();
        ContextResolver<JAXBContext> cr = new JAXBContextProvider();
        ProviderFactory.getInstance(m).registerUserProvider(cr);
        
        m.put(Message.BASE_PATH, "/");    
        List<Object> params = 
            JAXRSUtils.processParameters(ori, new MetadataMap<String, String>(), m);
        assertEquals("1 parameters expected", 1, params.size());
        assertSame(cr.getClass(), params.get(0).getClass());
    }
    
    @Test
    public void testContextResolverFields() throws Exception {
        
        ClassResourceInfo cri = new ClassResourceInfo(Customer.class, true);
        cri.setResourceProvider(new PerRequestResourceProvider(Customer.class));
        OperationResourceInfo ori = new OperationResourceInfo(null, cri);
        
        Message m = createMessage();
<<<<<<< HEAD
        HttpServletResponse response = EasyMock.createMock(HttpServletResponse.class);
        m.put(AbstractHTTPDestination.HTTP_RESPONSE, response);
=======
>>>>>>> 8568d21b
        Customer c = new Customer();
        ContextResolver<JAXBContext> cr = new JAXBContextProvider();
        ProviderFactory.getInstance(m).registerUserProvider(cr);
        
        m.put(Message.BASE_PATH, "/");    
        InjectionUtils.injectContextFields(c, ori.getClassResourceInfo(), m);
        assertSame(cr.getClass(), c.getContextResolver().getClass());
    }
    
    @Test
    public void testServletResourceFields() throws Exception {
        
        ClassResourceInfo cri = new ClassResourceInfo(Customer.class, true);
        cri.setResourceProvider(new PerRequestResourceProvider(Customer.class));
        OperationResourceInfo ori = new OperationResourceInfo(null, cri);
        
        Customer c = new Customer();
        
        // Creating mocks for the servlet request, response and context
        HttpServletRequest request = EasyMock.createMock(HttpServletRequest.class);
        HttpServletResponse response = EasyMock.createMock(HttpServletResponse.class);
        ServletContext context = EasyMock.createMock(ServletContext.class);
        EasyMock.replay(request);
        EasyMock.replay(response);
        EasyMock.replay(context);
        
        Message m = createMessage();
        m.put(AbstractHTTPDestination.HTTP_REQUEST, request);
        m.put(AbstractHTTPDestination.HTTP_RESPONSE, response);
        m.put(AbstractHTTPDestination.HTTP_CONTEXT, context);
        
        InjectionUtils.injectResourceFields(c, ori.getClassResourceInfo(), m);
        assertSame(request.getClass(), c.getServletRequestResource().getClass());
        HttpServletResponseFilter filter = (HttpServletResponseFilter)c.getServletResponseResource();
        assertSame(response.getClass(), filter.getResponse().getClass());
        assertSame(context.getClass(), c.getServletContextResource().getClass());
        assertNull(c.getServletRequest());
        assertNull(c.getServletResponse());
        assertNull(c.getServletContext());
        
        c = new Customer();
        InjectionUtils.injectContextFields(c, ori.getClassResourceInfo(), m);
        assertNull(c.getServletRequestResource());
        assertNull(c.getServletResponseResource());
        assertNull(c.getServletContextResource());
        assertSame(request.getClass(), c.getServletRequest().getClass());
        filter = (HttpServletResponseFilter)c.getServletResponse();
        assertSame(response.getClass(), filter.getResponse().getClass());
        assertSame(context.getClass(), c.getServletContext().getClass());
    }
    
    @Test
    public void testConversion() throws Exception {
        ClassResourceInfo cri = new ClassResourceInfo(Customer.class, true);
        OperationResourceInfo ori = 
            new OperationResourceInfo(
                Customer.class.getMethod("testConversion", 
                                         new Class[]{PathSegmentImpl.class, 
                                                     SimpleFactory.class}), 
                cri);
        ori.setHttpMethod("GET");
        ori.setURITemplate(new URITemplate("{id1}/{id2}"));
        MultivaluedMap<String, String> values = new MetadataMap<String, String>();
        values.putSingle("id1", "1");
        values.putSingle("id2", "2");
        
        Message m = createMessage();
        
        
        List<Object> params = 
            JAXRSUtils.processParameters(ori, values, m);
        PathSegment ps = (PathSegment)params.get(0);
        assertEquals("1", ps.getPath());
        
        SimpleFactory sf = (SimpleFactory)params.get(1);
        assertEquals(2, sf.getId());
    }
    
    private static OperationResourceInfo findTargetResourceClass(List<ClassResourceInfo> resources,
                                                                Message message,
                                                                String path, 
                                                                String httpMethod,
                                                                MultivaluedMap<String, String> values,
                                                                String requestContentType, 
                                                                List<MediaType> acceptContentTypes) {
        
        ClassResourceInfo resource = JAXRSUtils.selectResourceClass(resources, path, values);
        
        if (resource != null) {
            String subResourcePath = values.getFirst(URITemplate.FINAL_MATCH_GROUP);
            OperationResourceInfo ori = JAXRSUtils.findTargetMethod(resource, subResourcePath, httpMethod, 
                                                   values, requestContentType, acceptContentTypes);
            if (ori != null) {
                return ori;
            }
        }
        
        return null;
    }
    
    private Message createMessage() {
        ProviderFactory factory = ProviderFactory.getInstance();
        Message m = new MessageImpl();
        Exchange e = new ExchangeImpl();
        m.setExchange(e);
        e.setInMessage(m);
        Endpoint endpoint = EasyMock.createMock(Endpoint.class);
        endpoint.get(ProviderFactory.class.getName());
        EasyMock.expectLastCall().andReturn(factory).anyTimes();
        EasyMock.replay(endpoint);
        e.put(Endpoint.class, endpoint);
        return m;
    }
}<|MERGE_RESOLUTION|>--- conflicted
+++ resolved
@@ -19,8 +19,6 @@
 package org.apache.cxf.jaxrs.utils;
 
 
-import java.io.ByteArrayInputStream;
-import java.io.InputStream;
 import java.lang.reflect.Method;
 import java.util.ArrayList;
 import java.util.Collections;
@@ -41,7 +39,7 @@
 import javax.ws.rs.core.SecurityContext;
 import javax.ws.rs.core.UriInfo;
 import javax.ws.rs.ext.ContextResolver;
-import javax.ws.rs.ext.Providers;
+import javax.ws.rs.ext.MessageBodyWorkers;
 import javax.xml.bind.JAXBContext;
 
 import org.apache.cxf.endpoint.Endpoint;
@@ -52,12 +50,7 @@
 import org.apache.cxf.jaxrs.JAXRSServiceFactoryBean;
 import org.apache.cxf.jaxrs.JAXRSServiceImpl;
 import org.apache.cxf.jaxrs.SimpleFactory;
-import org.apache.cxf.jaxrs.Timezone;
 import org.apache.cxf.jaxrs.impl.HttpHeadersImpl;
-<<<<<<< HEAD
-import org.apache.cxf.jaxrs.impl.HttpServletResponseFilter;
-=======
->>>>>>> 8568d21b
 import org.apache.cxf.jaxrs.impl.MetadataMap;
 import org.apache.cxf.jaxrs.impl.PathSegmentImpl;
 import org.apache.cxf.jaxrs.impl.ProvidersImpl;
@@ -455,48 +448,11 @@
                    JAXRSUtils.compareMediaTypes(m2, JAXRSUtils.ALL_TYPES) < 0);
         
         MediaType m3 = MediaType.valueOf("text/xml;q=0.2");
-        assertTrue("text/xml should be more preferred than text/xml;q=0.2", 
+        assertTrue("text/xml should be more preferred than than text/xml;q=0.2", 
                    JAXRSUtils.compareMediaTypes(m1, m3) < 0);
         MediaType m4 = MediaType.valueOf("text/xml;q=.3");
-        assertTrue("text/xml;q=.3 should be more preferred than text/xml;q=0.2", 
+        assertTrue("text/xml;q=.3 should be more preferred than than text/xml;q=0.2", 
                    JAXRSUtils.compareMediaTypes(m4, m3) < 0);
-        
-        assertTrue("text/xml;q=.3 should be more preferred than than text/xml;q=0.2", 
-                  JAXRSUtils.compareMediaTypes(m3, m4) > 0);
-    }
-    
-    @Test
-    public void testCompareSortedMediaTypes() throws Exception {
-        MediaType m1 = MediaType.valueOf("text/xml");
-        MediaType m2 = MediaType.valueOf("text/*");
-        assertTrue("text/xml is more specific than text/*", 
-                   JAXRSUtils.compareSortedMediaTypes(Collections.singletonList(m1), 
-                                                      Collections.singletonList(m2)) < 0);
-        assertTrue("text/* is less specific than text/xml", 
-                   JAXRSUtils.compareSortedMediaTypes(Collections.singletonList(m2), 
-                                                      Collections.singletonList(m1)) > 0);
-        
-        assertTrue("text/xml is the same as text/xml", 
-                   JAXRSUtils.compareSortedMediaTypes(Collections.singletonList(m1), 
-                                                      Collections.singletonList(m1)) == 0);
-        
-        List<MediaType> sortedList1 = new ArrayList<MediaType>();
-        sortedList1.add(m1);
-        sortedList1.add(m2);
-                
-        List<MediaType> sortedList2 = new ArrayList<MediaType>();
-        sortedList2.add(m1);
-        sortedList2.add(m2);
-        
-        assertTrue("lists should be equal", 
-                   JAXRSUtils.compareSortedMediaTypes(sortedList1, sortedList2) == 0);
-        
-        sortedList1.add(MediaType.WILDCARD_TYPE);
-        assertTrue("first list should be less specific", 
-                   JAXRSUtils.compareSortedMediaTypes(sortedList1, sortedList2) > 0);
-        sortedList1.add(MediaType.WILDCARD_TYPE);
-        assertTrue("second list should be more specific", 
-                   JAXRSUtils.compareSortedMediaTypes(sortedList2, sortedList1) < 0);
     }
     
     @Test
@@ -575,11 +531,6 @@
     }
     
     @Test
-<<<<<<< HEAD
-    public void testCookieParameters() throws Exception {
-        Class[] argType = {String.class, String.class};
-        Method m = Customer.class.getMethod("testCookieParam", argType);
-=======
     public void testFromStringParameters() throws Exception {
         Class[] argType = {UUID.class, CustomerGender.class, CustomerGender.class};
         Method m = Customer.class.getMethod("testFromStringParam", argType);
@@ -673,326 +624,38 @@
     public void testQueryParametersBean() throws Exception {
         Class[] argType = {Customer.CustomerBean.class};
         Method m = Customer.class.getMethod("testQueryBean", argType);
->>>>>>> 8568d21b
         MessageImpl messageImpl = new MessageImpl();
-        MultivaluedMap<String, String> headers = new MetadataMap<String, String>();
-        headers.add("Cookie", "c1=c1Value");
-        messageImpl.put(Message.PROTOCOL_HEADERS, headers);
+        
+        messageImpl.put(Message.QUERY_STRING, "a=aValue&b=123");
         List<Object> params = JAXRSUtils.processParameters(new OperationResourceInfo(m, null),
                                                            null, 
                                                            messageImpl);
-        assertEquals(params.size(), 2);
-        assertEquals("c1Value", params.get(0));
-        assertEquals("c2Value", params.get(1));
-        
-        
-    }
-    
-    @Test
-    public void testFromStringParameters() throws Exception {
-        Class[] argType = {UUID.class, CustomerGender.class, CustomerGender.class};
-        Method m = Customer.class.getMethod("testFromStringParam", argType);
-        UUID u = UUID.randomUUID();
-        Message messageImpl = createMessage();
-        messageImpl.put(Message.QUERY_STRING, "p1=" + u.toString() + "&p2=1&p3=2");
-        List<Object> params = JAXRSUtils.processParameters(new OperationResourceInfo(m, null),
-                                                           null, 
-                                                           messageImpl);
-        assertEquals(3, params.size());
-        assertEquals("Query UUID Parameter was not matched correctly", 
-                     u.toString(), params.get(0).toString());
-        assertSame(CustomerGender.FEMALE, params.get(1));
-        assertSame(CustomerGender.MALE, params.get(2));
-    }
-    
-    @Test
-    public void testFromValueEnum() throws Exception {
-        Class[] argType = {Timezone.class};
-        Method m = Customer.class.getMethod("testFromValueParam", argType);
-        Message messageImpl = createMessage();
-        messageImpl.put(Message.QUERY_STRING, "p1=Europe%2FLondon");
-        List<Object> params = JAXRSUtils.processParameters(new OperationResourceInfo(m, null),
-                                                           null, 
-                                                           messageImpl);
-        assertEquals(1, params.size());
-        assertSame("Timezone Parameter was not processed correctly", 
-                   Timezone.EUROPE_LONDON, params.get(0));
-    }
-    
-    @Test
-    public void testCustomerParameter() throws Exception {
-        Message messageImpl = createMessage();
-        ProviderFactory.getInstance(messageImpl).registerUserProvider(
-            new CustomerParameterHandler());
-        Class[] argType = {Customer.class, Customer[].class};
-        Method m = Customer.class.getMethod("testCustomerParam", argType);
-        
-        messageImpl.put(Message.QUERY_STRING, "p1=Fred&p2=Barry");
-        List<Object> params = JAXRSUtils.processParameters(new OperationResourceInfo(m, null),
-                                                           null, 
-                                                           messageImpl);
-        assertEquals(2, params.size());
-        Customer c = (Customer)params.get(0);
-        assertEquals("Fred", c.getName());
-        Customer c2 = ((Customer[])params.get(1))[0];
-        assertEquals("Barry", c2.getName());
-    }
-    
-    @Test
-    public void testArrayParamNoProvider() throws Exception {
-        Message messageImpl = createMessage();
-        Class[] argType = {String[].class};
-        Method m = Customer.class.getMethod("testCustomerParam2", argType);
-        
-        messageImpl.put(Message.QUERY_STRING, "p1=Fred&p1=Barry");
-        List<Object> params = JAXRSUtils.processParameters(new OperationResourceInfo(m, null),
-                                                           null, 
-                                                           messageImpl);
-        assertEquals(1, params.size());
-        String[] values = (String[])params.get(0);
-        assertEquals("Fred", values[0]);
-        assertEquals("Barry", values[1]);
-    }
-    
-    @Test
-    public void testWrongType() throws Exception {
-        Class[] argType = {HashMap.class};
-        Method m = Customer.class.getMethod("testWrongType", argType);
-        Message messageImpl = createMessage();
-        messageImpl.put(Message.QUERY_STRING, "p1=1");
-        try {
-            JAXRSUtils.processParameters(new OperationResourceInfo(m, null),
-                                                           null, 
-                                                           messageImpl);
-            fail("HashMap can not be handled as parameter");
-        } catch (WebApplicationException ex) {
-            assertEquals(500, ex.getResponse().getStatus());
-            assertEquals("Parameter Class java.util.HashMap has no constructor with "
-                         + "single String parameter, static valueOf(String) or fromString(String) methods", 
-                         ex.getResponse().getEntity().toString());
-        }
-        
-    }
-    
-    @Test
-    public void testExceptionDuringConstruction() throws Exception {
-        Class[] argType = {CustomerGender.class};
-        Method m = Customer.class.getMethod("testWrongType2", argType);
-        MessageImpl messageImpl = new MessageImpl();
-        messageImpl.put(Message.QUERY_STRING, "p1=3");
-        try {
-            JAXRSUtils.processParameters(new OperationResourceInfo(m, null),
-                                                           null, 
-                                                           messageImpl);
-            fail("CustomerGender have no instance with name 3");
-        } catch (WebApplicationException ex) {
-            assertEquals(404, ex.getResponse().getStatus());
-        }
-        
-    }
-    
-    
-    @Test
-    public void testQueryParametersBean() throws Exception {
-        Class[] argType = {Customer.CustomerBean.class};
-        Method m = Customer.class.getMethod("testQueryBean", argType);
-        MessageImpl messageImpl = new MessageImpl();
-        messageImpl.put(Message.QUERY_STRING, "a=aValue&b=123");
-
-        MessageImpl complexMessageImpl = new MessageImpl();
-        complexMessageImpl.put(Message.QUERY_STRING, "c=1&a=A&b=123&c=2&c=3&"
-                                + "d.c=4&d.a=B&d.b=456&d.c=5&d.c=6&"
-                                + "e.c=41&e.a=B1&e.b=457&e.c=51&e.c=61&"
-                                + "e.c=42&e.a=B2&e.b=458&e.c=52&e.c=62&"
-                                + "d.d.c=7&d.d.a=C&d.d.b=789&d.d.c=8&d.d.c=9&"
-                                + "d.e.c=71&d.e.a=C1&d.e.b=790&d.e.c=81&d.e.c=91&"
-                                + "d.e.c=72&d.e.a=C2&d.e.b=791&d.e.c=82&d.e.c=92");
-
-        verifyParametersBean(m, null, messageImpl, null, complexMessageImpl);
+        assertEquals("Bean should be created", 1, params.size());
+        Customer.CustomerBean cb = (Customer.CustomerBean)params.get(0);
+        assertNotNull(cb);
+        
+        assertEquals("aValue", cb.getA());
+        assertEquals(new Long(123), cb.getB());
     }
     
     @Test
     public void testPathParametersBean() throws Exception {
         Class[] argType = {Customer.CustomerBean.class};
         Method m = Customer.class.getMethod("testPathBean", argType);
-        
-        MultivaluedMap<String, String> pathTemplates = new MetadataMap<String, String>();
-        pathTemplates.add("a", "aValue");
-        pathTemplates.add("b", "123");
-
-        MultivaluedMap<String, String> complexPathTemplates = new MetadataMap<String, String>();
-        complexPathTemplates.add("c", "1");
-        complexPathTemplates.add("a", "A");
-        complexPathTemplates.add("b", "123");
-        complexPathTemplates.add("c", "2");
-        complexPathTemplates.add("c", "3");
-
-        complexPathTemplates.add("d.c", "4");
-        complexPathTemplates.add("d.a", "B");
-        complexPathTemplates.add("d.b", "456");
-        complexPathTemplates.add("d.c", "5");
-        complexPathTemplates.add("d.c", "6");
-
-        complexPathTemplates.add("e.c", "41");
-        complexPathTemplates.add("e.a", "B1");
-        complexPathTemplates.add("e.b", "457");
-        complexPathTemplates.add("e.c", "51");
-        complexPathTemplates.add("e.c", "61");
-
-        complexPathTemplates.add("e.c", "42");
-        complexPathTemplates.add("e.a", "B2");
-        complexPathTemplates.add("e.b", "458");
-        complexPathTemplates.add("e.c", "52");
-        complexPathTemplates.add("e.c", "62");
-
-        complexPathTemplates.add("d.d.c", "7");
-        complexPathTemplates.add("d.d.a", "C");
-        complexPathTemplates.add("d.d.b", "789");
-        complexPathTemplates.add("d.d.c", "8");
-        complexPathTemplates.add("d.d.c", "9");
-
-        complexPathTemplates.add("d.e.c", "71");
-        complexPathTemplates.add("d.e.a", "C1");
-        complexPathTemplates.add("d.e.b", "790");
-        complexPathTemplates.add("d.e.c", "81");
-        complexPathTemplates.add("d.e.c", "91");
-
-        complexPathTemplates.add("d.e.c", "72");
-        complexPathTemplates.add("d.e.a", "C2");
-        complexPathTemplates.add("d.e.b", "791");
-        complexPathTemplates.add("d.e.c", "82");
-        complexPathTemplates.add("d.e.c", "92");
-
-        verifyParametersBean(m, pathTemplates, new MessageImpl(), complexPathTemplates, new MessageImpl());
-    }
-    
-    @Test
-    public void testMatrixParametersBean() throws Exception {
-        Class[] argType = {Customer.CustomerBean.class};
-        Method m = Customer.class.getMethod("testMatrixBean", argType);
         MessageImpl messageImpl = new MessageImpl();
-        messageImpl.put(Message.REQUEST_URI, "/bar;a=aValue/baz;b=123");
-
-        MessageImpl complexMessageImpl = new MessageImpl();
-        complexMessageImpl.put(Message.REQUEST_URI, "/bar;c=1/bar;a=A/bar;b=123/bar;c=2/bar;c=3"
-                                + "/bar;d.c=4/bar;d.a=B/bar;d.b=456/bar;d.c=5/bar;d.c=6"
-                                + "/bar;e.c=41/bar;e.a=B1/bar;e.b=457/bar;e.c=51/bar;e.c=61"
-                                + "/bar;e.c=42/bar;e.a=B2/bar;e.b=458/bar;e.c=52/bar;e.c=62"
-                                + "/bar;d.d.c=7/bar;d.d.a=C/bar;d.d.b=789/bar;d.d.c=8/bar;d.d.c=9"
-                                + "/bar;d.e.c=71/bar;d.e.a=C1/bar;d.e.b=790/bar;d.e.c=81/bar;d.e.c=91"
-                                + "/bar;d.e.c=72/bar;d.e.a=C2/bar;d.e.b=791/bar;d.e.c=82/bar;d.e.c=92");
-
-        verifyParametersBean(m, null, messageImpl, null, complexMessageImpl);
-    }
-    
-    @Test
-    public void testFormParametersBean() throws Exception {
-        Class[] argType = {Customer.CustomerBean.class};
-        Method m = Customer.class.getMethod("testFormBean", argType);
-        MessageImpl messageImpl = new MessageImpl();
-        messageImpl.put(Message.REQUEST_URI, "/bar");
-        String body = "a=aValue&b=123";
-        messageImpl.setContent(InputStream.class, new ByteArrayInputStream(body.getBytes()));
-
-        MessageImpl complexMessageImpl = new MessageImpl();
-        complexMessageImpl.put(Message.REQUEST_URI, "/bar");
-        body = "c=1&a=A&b=123&c=2&c=3&"
-                                + "d.c=4&d.a=B&d.b=456&d.c=5&d.c=6&"
-                                + "e.c=41&e.a=B1&e.b=457&e.c=51&e.c=61&"
-                                + "e.c=42&e.a=B2&e.b=458&e.c=52&e.c=62&"
-                                + "d.d.c=7&d.d.a=C&d.d.b=789&d.d.c=8&d.d.c=9&"
-                                + "d.e.c=71&d.e.a=C1&d.e.b=790&d.e.c=81&d.e.c=91&"
-                                + "d.e.c=72&d.e.a=C2&d.e.b=791&d.e.c=82&d.e.c=92";
-        complexMessageImpl.setContent(InputStream.class, new ByteArrayInputStream(body.getBytes()));
-
-        verifyParametersBean(m, null, messageImpl, null, complexMessageImpl);
-    }
-
-    private void verifyParametersBean(Method m,
-                                      MultivaluedMap<String, String> simpleValues,
-                                      MessageImpl simpleMessageImpl,
-                                      MultivaluedMap<String, String> complexValues,
-                                      MessageImpl complexMessageImpl) throws Exception {
+        
+        MultivaluedMap<String, String> pathTamplates = new MetadataMap<String, String>();
+        pathTamplates.add("a", "aValue");
+        pathTamplates.add("b", "123");
         List<Object> params = JAXRSUtils.processParameters(new OperationResourceInfo(m, null),
-                                                           simpleValues, 
-                                                           simpleMessageImpl);
+                                                           pathTamplates, 
+                                                           messageImpl);
         assertEquals("Bean should be created", 1, params.size());
         Customer.CustomerBean cb = (Customer.CustomerBean)params.get(0);
         assertNotNull(cb);
         
         assertEquals("aValue", cb.getA());
         assertEquals(new Long(123), cb.getB());
-
-        params = JAXRSUtils.processParameters(new OperationResourceInfo(m, null),
-                                                       complexValues, 
-                                                       complexMessageImpl);
-        assertEquals("Bean should be created", 1, params.size());
-        Customer.CustomerBean cb1 = (Customer.CustomerBean)params.get(0);
-        assertNotNull(cb1);
-
-        assertEquals("A", cb1.getA());
-        assertEquals(new Long(123), cb1.getB());
-        List<String> list1 = (List<String>)cb1.getC();
-        assertEquals(3, list1.size());
-        assertEquals("1", list1.get(0));
-        assertEquals("2", list1.get(1));
-        assertEquals("3", list1.get(2));
-
-        Customer.CustomerBean cb2 = cb1.getD();
-        assertNotNull(cb2);
-
-        assertEquals("B", cb2.getA());
-        assertEquals(new Long(456), cb2.getB());
-        List<String> list2 = (List<String>)cb2.getC();
-        assertEquals(3, list2.size());
-        assertEquals("4", list2.get(0));
-        assertEquals("5", list2.get(1));
-        assertEquals("6", list2.get(2));
-
-        List<Customer.CustomerBean> cb2List = cb1.e;
-        assertEquals(2, cb2List.size());
-
-        int idx = 1;
-        for (Customer.CustomerBean cb2E : cb2List) {
-            assertNotNull(cb2E);
-
-            assertEquals("B" + idx, cb2E.getA());
-            assertEquals(new Long(456 + idx), cb2E.getB());
-            // ensure C was stripped properly since lists within lists are not supported
-            assertNull(cb2E.getC());
-            assertNull(cb2E.getD());
-            assertNull(cb2E.e);
-
-            idx++;
-        }
-
-        Customer.CustomerBean cb3 = cb2.getD();
-        assertNotNull(cb3);
-
-        assertEquals("C", cb3.getA());
-        assertEquals(new Long(789), cb3.getB());
-        List<String> list3 = (List<String>)cb3.getC();
-        assertEquals(3, list3.size());
-        assertEquals("7", list3.get(0));
-        assertEquals("8", list3.get(1));
-        assertEquals("9", list3.get(2));
-
-        List<Customer.CustomerBean> cb3List = cb2.e;
-        assertEquals(2, cb3List.size());
-
-        idx = 1;
-        for (Customer.CustomerBean cb3E : cb3List) {
-            assertNotNull(cb3E);
-
-            assertEquals("C" + idx, cb3E.getA());
-            assertEquals(new Long(789 + idx), cb3E.getB());
-            // ensure C was stripped properly since lists within lists are not supported
-            assertNull(cb3E.getC());
-            assertNull(cb3E.getD());
-            assertNull(cb3E.e);
-
-            idx++;
-        }
     }
     
     @Test
@@ -1061,50 +724,6 @@
         assertEquals("0", list.get(0));
         assertEquals("4", list.get(1));
         assertEquals("5", list.get(2));
-<<<<<<< HEAD
-    }
-    
-    @Test
-    public void testMatrixAndPathSegmentParameters() throws Exception {
-        Class[] argType = {PathSegment.class, String.class};
-        Method m = Customer.class.getMethod("testPathSegment", argType);
-        MessageImpl messageImpl = new MessageImpl();
-        messageImpl.put(Message.REQUEST_URI, "/bar%20foo;p4=0%201");
-        MultivaluedMap<String, String> values = new MetadataMap<String, String>();
-        values.add("ps", "bar%20foo;p4=0%201");
-        List<Object> params = JAXRSUtils.processParameters(new OperationResourceInfo(m, null), 
-                                                           values, 
-                                                           messageImpl);
-        assertEquals("2 params should've been identified", 2, params.size());
-        
-        PathSegment ps = (PathSegment)params.get(0);
-        assertEquals("bar foo", ps.getPath());
-        assertEquals(1, ps.getMatrixParameters().size());
-        assertEquals("0 1", ps.getMatrixParameters().getFirst("p4"));
-        assertEquals("bar foo", params.get(1));
-    }
-    
-    @SuppressWarnings("unchecked")
-    @Test
-    public void testFormParameters() throws Exception {
-        Class[] argType = {String.class, List.class};
-        Method m = Customer.class.getMethod("testFormParam", argType);
-        MessageImpl messageImpl = new MessageImpl();
-        String body = "p1=1&p2=2&p2=3";
-        messageImpl.put(Message.REQUEST_URI, "/foo");
-        messageImpl.setContent(InputStream.class, new ByteArrayInputStream(body.getBytes()));
-        List<Object> params = JAXRSUtils.processParameters(new OperationResourceInfo(m, null), 
-                                                           null, messageImpl);
-        assertEquals("2 form params should've been identified", 2, params.size());
-        
-        assertEquals("First Form Parameter not matched correctly", 
-                     "1", params.get(0));
-        List<String> list = (List<String>)params.get(1);
-        assertEquals(2, list.size());
-        assertEquals("2", list.get(0));
-        assertEquals("3", list.get(1));
-=======
->>>>>>> 8568d21b
     }
     
     @Test
@@ -1180,11 +799,7 @@
                                                      HttpHeaders.class, 
                                                      Request.class,
                                                      SecurityContext.class,
-<<<<<<< HEAD
-                                                     Providers.class,
-=======
                                                      MessageBodyWorkers.class,
->>>>>>> 8568d21b
                                                      String.class,
                                                      List.class}), 
                 cri);
@@ -1219,16 +834,10 @@
             Customer.class.getMethod("setUriInfoContext", 
                                      new Class[]{UriInfo.class});
         OperationResourceInfo ori = 
-<<<<<<< HEAD
-            new OperationResourceInfo(methodToInvoke,
-                                      AnnotationUtils.getAnnotatedMethod(methodToInvoke), cri);
-        ori.setHttpMethod("GET");
-=======
             new OperationResourceInfo(methodToInvoke, cri);
         ori.setHttpMethod("GET");
         ori.setAnnotatedMethod(AnnotationUtils.getAnnotatedMethod(methodToInvoke));
         
->>>>>>> 8568d21b
         
         Message m = new MessageImpl();
         
@@ -1252,12 +861,12 @@
                 cri);
         ori.setHttpMethod("GET");
         HttpServletRequest request = EasyMock.createMock(HttpServletRequest.class);
-        HttpServletResponse response = new HttpServletResponseFilter(
-                                           EasyMock.createMock(HttpServletResponse.class), null);
+        HttpServletResponse response = EasyMock.createMock(HttpServletResponse.class);
         ServletContext context = EasyMock.createMock(ServletContext.class);
         ServletConfig config = EasyMock.createMock(ServletConfig.class);        
         
         EasyMock.replay(request);
+        EasyMock.replay(response);
         EasyMock.replay(context);
         EasyMock.replay(config);
         
@@ -1288,8 +897,6 @@
         
         Message m = createMessage();
         m.put(Message.PROTOCOL_HEADERS, new HashMap<String, List<String>>());
-        HttpServletResponse response = EasyMock.createMock(HttpServletResponse.class);
-        m.put(AbstractHTTPDestination.HTTP_RESPONSE, response);
         
         InjectionUtils.injectContextFields(c, ori.getClassResourceInfo(), m);
         assertSame(UriInfoImpl.class, c.getUriInfo2().getClass());
@@ -1306,28 +913,17 @@
         ClassResourceInfo cri = new ClassResourceInfo(Customer.class, true);
         Customer c = new Customer();
         cri.setResourceProvider(new SingletonResourceProvider(c));
-<<<<<<< HEAD
-                
-=======
-        
->>>>>>> 8568d21b
+        
         Message m = createMessage();
         m.put(Message.PROTOCOL_HEADERS, new HashMap<String, List<String>>());
         ServletContext servletContextMock = EasyMock.createNiceMock(ServletContext.class);
         m.put(AbstractHTTPDestination.HTTP_CONTEXT, servletContextMock);
         HttpServletRequest httpRequest = EasyMock.createNiceMock(HttpServletRequest.class);
         m.put(AbstractHTTPDestination.HTTP_REQUEST, httpRequest);
-<<<<<<< HEAD
-        HttpServletResponse httpResponse = EasyMock.createMock(HttpServletResponse.class);
-        m.put(AbstractHTTPDestination.HTTP_RESPONSE, httpResponse);
-        
-        InjectionUtils.injectContextProxies(cri, cri.getResourceProvider().getInstance(null));
-=======
         HttpServletResponse httpResponse = EasyMock.createNiceMock(HttpServletResponse.class);
         m.put(AbstractHTTPDestination.HTTP_RESPONSE, httpResponse);
         
         InjectionUtils.injectContextProxies(cri, cri.getResourceProvider().getInstance());
->>>>>>> 8568d21b
         InjectionUtils.injectContextFields(c, cri, m);
         InjectionUtils.injectContextMethods(c, cri, m);
         assertSame(ThreadLocalUriInfo.class, c.getUriInfo2().getClass());
@@ -1341,22 +937,6 @@
                    ((ThreadLocalProxy)c.getSecurityContext()).get().getClass());
         assertSame(ProvidersImpl.class, 
                    ((ThreadLocalProxy)c.getBodyWorkers()).get().getClass());
-<<<<<<< HEAD
-        assertSame(ProvidersImpl.class, 
-                   ((ThreadLocalProxy)c.getBodyWorkers()).get().getClass());
-  
-        assertSame(servletContextMock, 
-                   ((ThreadLocalProxy)c.getThreadLocalServletContext()).get());
-        assertSame(servletContextMock, 
-                   ((ThreadLocalProxy)c.getServletContext()).get());
-        assertSame(servletContextMock, 
-                   ((ThreadLocalProxy)c.getSuperServletContext()).get());
-        assertSame(httpRequest, 
-                   ((ThreadLocalProxy)c.getServletRequest()).get());
-        HttpServletResponseFilter filter = (
-            HttpServletResponseFilter)((ThreadLocalProxy)c.getServletResponse()).get();
-        assertSame(httpResponse, filter.getResponse());
-=======
 
         assertSame(servletContextMock, 
                    ((ThreadLocalProxy)c.getThreadLocalServletContext()).get());
@@ -1368,7 +948,6 @@
                    ((ThreadLocalProxy)c.getServletRequest()).get());
         assertSame(httpResponse, 
                    ((ThreadLocalProxy)c.getServletResponse()).get());
->>>>>>> 8568d21b
     }
     
     @Test
@@ -1383,28 +962,16 @@
         m.put(AbstractHTTPDestination.HTTP_CONTEXT, servletContextMock);
         HttpServletRequest httpRequest = EasyMock.createNiceMock(HttpServletRequest.class);
         m.put(AbstractHTTPDestination.HTTP_REQUEST, httpRequest);
-<<<<<<< HEAD
-        HttpServletResponse httpResponse = EasyMock.createMock(HttpServletResponse.class);
-        m.put(AbstractHTTPDestination.HTTP_RESPONSE, httpResponse);
-        InjectionUtils.injectContextProxies(cri, cri.getResourceProvider().getInstance(null));
-=======
         HttpServletResponse httpResponse = EasyMock.createNiceMock(HttpServletResponse.class);
         m.put(AbstractHTTPDestination.HTTP_RESPONSE, httpResponse);
         InjectionUtils.injectContextProxies(cri, cri.getResourceProvider().getInstance());
->>>>>>> 8568d21b
         InjectionUtils.injectResourceFields(c, cri, m);
         assertSame(servletContextMock, 
                    ((ThreadLocalProxy)c.getServletContextResource()).get());
         assertSame(httpRequest, 
                    ((ThreadLocalProxy)c.getServletRequestResource()).get());
-<<<<<<< HEAD
-        HttpServletResponseFilter filter = (
-            HttpServletResponseFilter)((ThreadLocalProxy)c.getServletResponseResource()).get();
-        assertSame(httpResponse, filter.getResponse());
-=======
         assertSame(httpResponse, 
                    ((ThreadLocalProxy)c.getServletResponseResource()).get());
->>>>>>> 8568d21b
     }
     
     @Test
@@ -1413,7 +980,7 @@
         ClassResourceInfo cri = new ClassResourceInfo(Customer.class, true);
         Customer c = new Customer();
         cri.setResourceProvider(new SingletonResourceProvider(c));
-        InjectionUtils.injectContextProxies(cri, cri.getResourceProvider().getInstance(null));
+        InjectionUtils.injectContextProxies(cri, cri.getResourceProvider().getInstance());
         
         OperationResourceInfo ori = new OperationResourceInfo(Customer.class.getMethods()[0],
                                                               cri); 
@@ -1484,11 +1051,6 @@
         OperationResourceInfo ori = new OperationResourceInfo(null, cri);
         
         Message m = createMessage();
-<<<<<<< HEAD
-        HttpServletResponse response = EasyMock.createMock(HttpServletResponse.class);
-        m.put(AbstractHTTPDestination.HTTP_RESPONSE, response);
-=======
->>>>>>> 8568d21b
         Customer c = new Customer();
         ContextResolver<JAXBContext> cr = new JAXBContextProvider();
         ProviderFactory.getInstance(m).registerUserProvider(cr);
@@ -1522,8 +1084,7 @@
         
         InjectionUtils.injectResourceFields(c, ori.getClassResourceInfo(), m);
         assertSame(request.getClass(), c.getServletRequestResource().getClass());
-        HttpServletResponseFilter filter = (HttpServletResponseFilter)c.getServletResponseResource();
-        assertSame(response.getClass(), filter.getResponse().getClass());
+        assertSame(response.getClass(), c.getServletResponseResource().getClass());
         assertSame(context.getClass(), c.getServletContextResource().getClass());
         assertNull(c.getServletRequest());
         assertNull(c.getServletResponse());
@@ -1535,8 +1096,7 @@
         assertNull(c.getServletResponseResource());
         assertNull(c.getServletContextResource());
         assertSame(request.getClass(), c.getServletRequest().getClass());
-        filter = (HttpServletResponseFilter)c.getServletResponse();
-        assertSame(response.getClass(), filter.getResponse().getClass());
+        assertSame(response.getClass(), c.getServletResponse().getClass());
         assertSame(context.getClass(), c.getServletContext().getClass());
     }
     
