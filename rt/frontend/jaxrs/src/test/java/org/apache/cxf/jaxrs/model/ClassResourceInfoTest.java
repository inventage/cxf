--- conflicted
+++ resolved
@@ -28,21 +28,13 @@
 import javax.servlet.ServletContext;
 import javax.servlet.http.HttpServletRequest;
 import javax.servlet.http.HttpServletResponse;
-<<<<<<< HEAD
-import javax.ws.rs.Consumes;
-import javax.ws.rs.GET;
-import javax.ws.rs.HEAD;
-=======
 import javax.ws.rs.ConsumeMime;
 import javax.ws.rs.GET;
->>>>>>> 8568d21b
 import javax.ws.rs.Path;
-import javax.ws.rs.Produces;
+import javax.ws.rs.ProduceMime;
 import javax.ws.rs.core.Context;
 import javax.ws.rs.core.HttpHeaders;
 import javax.ws.rs.core.UriInfo;
-
-import org.apache.cxf.jaxrs.utils.ResourceUtils;
 
 import org.junit.Assert;
 import org.junit.Test;
@@ -50,13 +42,8 @@
 public class ClassResourceInfoTest extends Assert {
     
     @Path("/bar")
-<<<<<<< HEAD
-    @Produces("test/bar")
-    @Consumes("test/foo")
-=======
     @ProduceMime("test/bar")
     @ConsumeMime("test/foo")
->>>>>>> 8568d21b
     static class TestClass {
         @Context UriInfo u;
         @Context HttpHeaders h;
@@ -94,14 +81,6 @@
         public void getIt() { 
             
         }
-<<<<<<< HEAD
-        
-        @HEAD
-        public void head() { 
-            
-        }
-=======
->>>>>>> 8568d21b
     }
     
     @Test
@@ -154,63 +133,25 @@
     @Test
     public void testGetProduce() {
         ClassResourceInfo c = new ClassResourceInfo(TestClass.class);
-        assertEquals("test/bar", c.getProduceMime().get(0).toString());
+        assertEquals("test/bar", c.getProduceMime().value()[0]);
         
         c = new ClassResourceInfo(TestClass1.class);
-        assertEquals("test/bar", c.getProduceMime().get(0).toString());
+        assertEquals("test/bar", c.getProduceMime().value()[0]);
         
         c = new ClassResourceInfo(TestClass2.class);
-        assertEquals("test/bar", c.getProduceMime().get(0).toString());
+        assertEquals("test/bar", c.getProduceMime().value()[0]);
     }
     
     @Test
     public void testGetConsume() {
         ClassResourceInfo c = new ClassResourceInfo(TestClass.class);
-        assertEquals("test/foo", c.getConsumeMime().get(0).toString());
+        assertEquals("test/foo", c.getConsumeMime().value()[0]);
         
         c = new ClassResourceInfo(TestClass1.class);
-        assertEquals("test/foo", c.getConsumeMime().get(0).toString());
+        assertEquals("test/foo", c.getConsumeMime().value()[0]);
         
         c = new ClassResourceInfo(TestClass2.class);
-        assertEquals("test/foo", c.getConsumeMime().get(0).toString());
-    }
-    
-    @Test
-    public void testGetSameSubresource() {
-        ClassResourceInfo c = new ClassResourceInfo(TestClass.class);
-        assertEquals("No subresources expected", 0, c.getSubResources().size());
-        assertNull(c.findResource(TestClass.class, TestClass.class));
-        ClassResourceInfo c1 = c.getSubResource(TestClass.class, TestClass.class);
-        assertNotNull(c1);
-        assertSame(c1, c.findResource(TestClass.class, TestClass.class));
-        assertSame(c1, c.getSubResource(TestClass.class, TestClass.class));
-        assertEquals("Single subresources expected", 1, c.getSubResources().size());
-    }
-    
-    @Test
-    public void testGetSubresourceSubclass() {
-        ClassResourceInfo c = new ClassResourceInfo(TestClass.class);
-        assertEquals("No subresources expected", 0, c.getSubResources().size());
-        assertNull(c.findResource(TestClass.class, TestClass1.class));
-        ClassResourceInfo c1 = c.getSubResource(TestClass.class, TestClass1.class);
-        assertNotNull(c1);
-        assertSame(c1, c.findResource(TestClass.class, TestClass1.class));
-        assertNull(c.findResource(TestClass.class, TestClass2.class));
-        ClassResourceInfo c2 = c.getSubResource(TestClass.class, TestClass2.class);
-        assertNotNull(c2);
-        assertSame(c2, c.findResource(TestClass.class, TestClass2.class));
-        assertSame(c2, c.getSubResource(TestClass.class, TestClass2.class));
-        assertNotSame(c1, c2);
-        
-    }
-    
-    @Test
-    public void testAllowedMethods() {
-        ClassResourceInfo c = ResourceUtils.createClassResourceInfo(
-                                  TestClass3.class, TestClass3.class, false, false);
-        Set<String> methods = c.getAllowedMethods();
-        assertEquals(2, methods.size());
-        assertTrue(methods.contains("HEAD") && methods.contains("GET"));
+        assertEquals("test/foo", c.getConsumeMime().value()[0]);
     }
     
     @Test
