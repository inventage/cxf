/**
 * Licensed to the Apache Software Foundation (ASF) under one
 * or more contributor license agreements. See the NOTICE file
 * distributed with this work for additional information
 * regarding copyright ownership. The ASF licenses this file
 * to you under the Apache License, Version 2.0 (the
 * "License"); you may not use this file except in compliance
 * with the License. You may obtain a copy of the License at
 *
 * http://www.apache.org/licenses/LICENSE-2.0
 *
 * Unless required by applicable law or agreed to in writing,
 * software distributed under the License is distributed on an
 * "AS IS" BASIS, WITHOUT WARRANTIES OR CONDITIONS OF ANY
 * KIND, either express or implied. See the License for the
 * specific language governing permissions and limitations
 * under the License.
 */
package org.apache.cxf.jaxrs.spring;

import java.util.ArrayList;
import java.util.List;
import java.util.Map;

import org.w3c.dom.Element;

import org.apache.cxf.Bus;
import org.apache.cxf.BusFactory;
import org.apache.cxf.bus.spring.BusWiringBeanFactoryPostProcessor;
import org.apache.cxf.common.util.StringUtils;
import org.apache.cxf.configuration.spring.AbstractBeanDefinitionParser;
import org.apache.cxf.jaxrs.JAXRSServerFactoryBean;
import org.apache.cxf.jaxrs.JAXRSServiceFactoryBean;
<<<<<<< HEAD
import org.apache.cxf.jaxrs.lifecycle.ResourceProvider;
import org.apache.cxf.jaxrs.model.UserResource;
import org.apache.cxf.jaxrs.utils.ResourceUtils;
=======
>>>>>>> 8568d21b
import org.springframework.beans.BeansException;
import org.springframework.beans.factory.BeanDefinitionStoreException;
import org.springframework.beans.factory.support.AbstractBeanDefinition;
import org.springframework.beans.factory.support.BeanDefinitionBuilder;
import org.springframework.beans.factory.xml.ParserContext;
import org.springframework.context.ApplicationContext;
import org.springframework.context.ApplicationContextAware;



public class JAXRSServerFactoryBeanDefinitionParser extends AbstractBeanDefinitionParser {
    
    public JAXRSServerFactoryBeanDefinitionParser() {
        super();
        setBeanClass(SpringJAXRSServerFactoryBean.class);
    }
    
    @Override
    protected void mapAttribute(BeanDefinitionBuilder bean, Element e, String name, String val) {
<<<<<<< HEAD
        if ("beanNames".equals(name)) {
            String[] values = val.split(" ");
            List<SpringResourceFactory> tempFactories = new ArrayList<SpringResourceFactory>(values.length);
            for (String v : values) {
                String theValue = v.trim();
                if (theValue.length() > 0) {
                    tempFactories.add(new SpringResourceFactory(theValue));
                }
            }
            bean.addPropertyValue("tempResourceProviders", tempFactories);
        } else {
            mapToProperty(bean, name, val);
        }
=======
        mapToProperty(bean, name, val);        
>>>>>>> 8568d21b
    }

    @Override
    protected void mapElement(ParserContext ctx, BeanDefinitionBuilder bean, Element el, String name) {
        if ("properties".equals(name) 
            || "extensionMappings".equals(name)
            || "languageMappings".equals(name)) {
            Map map = ctx.getDelegate().parseMapElement(el, bean.getBeanDefinition());
            bean.addPropertyValue(name, map);
        } else if ("executor".equals(name)) {
            setFirstChildAsProperty(el, ctx, bean, "serviceFactory.executor");
        } else if ("invoker".equals(name)) {
            setFirstChildAsProperty(el, ctx, bean, "serviceFactory.invoker");
        } else if ("binding".equals(name)) {
            setFirstChildAsProperty(el, ctx, bean, "bindingConfig");
        } else if ("inInterceptors".equals(name) || "inFaultInterceptors".equals(name)
            || "outInterceptors".equals(name) || "outFaultInterceptors".equals(name)) {
            List list = ctx.getDelegate().parseListElement(el, bean.getBeanDefinition());
            bean.addPropertyValue(name, list);
        } else if ("features".equals(name) || "schemaLocations".equals(name) 
            || "providers".equals(name) || "serviceBeans".equals(name)
            || "modelBeans".equals(name)) {
            List list = ctx.getDelegate().parseListElement(el, bean.getBeanDefinition());
            bean.addPropertyValue(name, list);
        }  else if ("serviceFactories".equals(name)) {
            List list = ctx.getDelegate().parseListElement(el, bean.getBeanDefinition());
            bean.addPropertyValue("resourceProviders", list);
        } else if ("model".equals(name)) {
            List<UserResource> resources = ResourceUtils.getResourcesFromElement(el);
            bean.addPropertyValue("modelBeans", resources);
        } else {
            setFirstChildAsProperty(el, ctx, bean, name);            
        }        
    }
    

    @Override
    protected void doParse(Element element, ParserContext ctx, BeanDefinitionBuilder bean) {
        super.doParse(element, ctx, bean);

        bean.setInitMethodName("create");
        
        // We don't really want to delay the registration of our Server
        bean.setLazyInit(false);
    }

    @Override
    protected String resolveId(Element elem, 
                               AbstractBeanDefinition definition, 
                               ParserContext ctx) 
        throws BeanDefinitionStoreException {
        String id = super.resolveId(elem, definition, ctx);
        if (StringUtils.isEmpty(id)) {
            id = getBeanClass().getName() + "--" + definition.hashCode();
        }
        
        return id;
    }

    @Override
    protected boolean hasBusProperty() {
        return true;
    }
    
    public static class SpringJAXRSServerFactoryBean extends JAXRSServerFactoryBean implements
        ApplicationContextAware {
<<<<<<< HEAD
        
        private List<SpringResourceFactory> tempFactories;
=======

        public SpringJAXRSServerFactoryBean() {
            super();
        }

        public SpringJAXRSServerFactoryBean(JAXRSServiceFactoryBean sf) {
            super(sf);
        }

        public void setApplicationContext(ApplicationContext ctx) throws BeansException {
            if (getBus() == null) {
                Bus bus = BusFactory.getThreadDefaultBus();
                BusWiringBeanFactoryPostProcessor.updateBusReferencesInContext(bus, ctx);
                setBus(bus);
            }
        }
    }
>>>>>>> 8568d21b

        public SpringJAXRSServerFactoryBean() {
            super();
        }

        public SpringJAXRSServerFactoryBean(JAXRSServiceFactoryBean sf) {
            super(sf);
        }
        
        public void setTempResourceProviders(List<SpringResourceFactory> providers) {
            tempFactories = providers;
        }

        public void setApplicationContext(ApplicationContext ctx) throws BeansException {
            if (tempFactories != null) {
                List<ResourceProvider> factories = new ArrayList<ResourceProvider>(
                    tempFactories.size());
                for (int i = 0; i < tempFactories.size(); i++) {
                    SpringResourceFactory factory = tempFactories.get(i);
                    factory.setApplicationContext(ctx);
                    factories.add(factory);
                }
                tempFactories.clear();
                super.setResourceProviders(factories);
            }
            if (getBus() == null) {
                Bus bus = BusFactory.getThreadDefaultBus();
                BusWiringBeanFactoryPostProcessor.updateBusReferencesInContext(bus, ctx);
                setBus(bus);
            }
        }
    }
}<|MERGE_RESOLUTION|>--- conflicted
+++ resolved
@@ -18,7 +18,6 @@
  */
 package org.apache.cxf.jaxrs.spring;
 
-import java.util.ArrayList;
 import java.util.List;
 import java.util.Map;
 
@@ -31,12 +30,6 @@
 import org.apache.cxf.configuration.spring.AbstractBeanDefinitionParser;
 import org.apache.cxf.jaxrs.JAXRSServerFactoryBean;
 import org.apache.cxf.jaxrs.JAXRSServiceFactoryBean;
-<<<<<<< HEAD
-import org.apache.cxf.jaxrs.lifecycle.ResourceProvider;
-import org.apache.cxf.jaxrs.model.UserResource;
-import org.apache.cxf.jaxrs.utils.ResourceUtils;
-=======
->>>>>>> 8568d21b
 import org.springframework.beans.BeansException;
 import org.springframework.beans.factory.BeanDefinitionStoreException;
 import org.springframework.beans.factory.support.AbstractBeanDefinition;
@@ -49,6 +42,7 @@
 
 public class JAXRSServerFactoryBeanDefinitionParser extends AbstractBeanDefinitionParser {
     
+
     public JAXRSServerFactoryBeanDefinitionParser() {
         super();
         setBeanClass(SpringJAXRSServerFactoryBean.class);
@@ -56,23 +50,7 @@
     
     @Override
     protected void mapAttribute(BeanDefinitionBuilder bean, Element e, String name, String val) {
-<<<<<<< HEAD
-        if ("beanNames".equals(name)) {
-            String[] values = val.split(" ");
-            List<SpringResourceFactory> tempFactories = new ArrayList<SpringResourceFactory>(values.length);
-            for (String v : values) {
-                String theValue = v.trim();
-                if (theValue.length() > 0) {
-                    tempFactories.add(new SpringResourceFactory(theValue));
-                }
-            }
-            bean.addPropertyValue("tempResourceProviders", tempFactories);
-        } else {
-            mapToProperty(bean, name, val);
-        }
-=======
         mapToProperty(bean, name, val);        
->>>>>>> 8568d21b
     }
 
     @Override
@@ -93,16 +71,9 @@
             List list = ctx.getDelegate().parseListElement(el, bean.getBeanDefinition());
             bean.addPropertyValue(name, list);
         } else if ("features".equals(name) || "schemaLocations".equals(name) 
-            || "providers".equals(name) || "serviceBeans".equals(name)
-            || "modelBeans".equals(name)) {
+            || "providers".equals(name) || "serviceBeans".equals(name)) {
             List list = ctx.getDelegate().parseListElement(el, bean.getBeanDefinition());
             bean.addPropertyValue(name, list);
-        }  else if ("serviceFactories".equals(name)) {
-            List list = ctx.getDelegate().parseListElement(el, bean.getBeanDefinition());
-            bean.addPropertyValue("resourceProviders", list);
-        } else if ("model".equals(name)) {
-            List<UserResource> resources = ResourceUtils.getResourcesFromElement(el);
-            bean.addPropertyValue("modelBeans", resources);
         } else {
             setFirstChildAsProperty(el, ctx, bean, name);            
         }        
@@ -139,10 +110,6 @@
     
     public static class SpringJAXRSServerFactoryBean extends JAXRSServerFactoryBean implements
         ApplicationContextAware {
-<<<<<<< HEAD
-        
-        private List<SpringResourceFactory> tempFactories;
-=======
 
         public SpringJAXRSServerFactoryBean() {
             super();
@@ -160,37 +127,5 @@
             }
         }
     }
->>>>>>> 8568d21b
 
-        public SpringJAXRSServerFactoryBean() {
-            super();
-        }
-
-        public SpringJAXRSServerFactoryBean(JAXRSServiceFactoryBean sf) {
-            super(sf);
-        }
-        
-        public void setTempResourceProviders(List<SpringResourceFactory> providers) {
-            tempFactories = providers;
-        }
-
-        public void setApplicationContext(ApplicationContext ctx) throws BeansException {
-            if (tempFactories != null) {
-                List<ResourceProvider> factories = new ArrayList<ResourceProvider>(
-                    tempFactories.size());
-                for (int i = 0; i < tempFactories.size(); i++) {
-                    SpringResourceFactory factory = tempFactories.get(i);
-                    factory.setApplicationContext(ctx);
-                    factories.add(factory);
-                }
-                tempFactories.clear();
-                super.setResourceProviders(factories);
-            }
-            if (getBus() == null) {
-                Bus bus = BusFactory.getThreadDefaultBus();
-                BusWiringBeanFactoryPostProcessor.updateBusReferencesInContext(bus, ctx);
-                setBus(bus);
-            }
-        }
-    }
 }