/**
 * Licensed to the Apache Software Foundation (ASF) under one
 * or more contributor license agreements. See the NOTICE file
 * distributed with this work for additional information
 * regarding copyright ownership. The ASF licenses this file
 * to you under the Apache License, Version 2.0 (the
 * "License"); you may not use this file except in compliance
 * with the License. You may obtain a copy of the License at
 *
 * http://www.apache.org/licenses/LICENSE-2.0
 *
 * Unless required by applicable law or agreed to in writing,
 * software distributed under the License is distributed on an
 * "AS IS" BASIS, WITHOUT WARRANTIES OR CONDITIONS OF ANY
 * KIND, either express or implied. See the License for the
 * specific language governing permissions and limitations
 * under the License.
 */

package org.apache.cxf.jaxrs.utils;

import java.lang.annotation.Annotation;
import java.lang.reflect.Method;
import java.util.HashSet;
import java.util.Set;

import javax.servlet.ServletConfig;
import javax.servlet.ServletContext;
import javax.servlet.http.HttpServletRequest;
import javax.servlet.http.HttpServletResponse;
import javax.ws.rs.Consumes;
import javax.ws.rs.CookieParam;
import javax.ws.rs.DefaultValue;
import javax.ws.rs.FormParam;
import javax.ws.rs.HeaderParam;
import javax.ws.rs.HttpMethod;
import javax.ws.rs.MatrixParam;
import javax.ws.rs.Path;
import javax.ws.rs.PathParam;
import javax.ws.rs.Produces;
import javax.ws.rs.QueryParam;
import javax.ws.rs.core.Context;
import javax.ws.rs.core.HttpHeaders;
import javax.ws.rs.core.Request;
import javax.ws.rs.core.SecurityContext;
import javax.ws.rs.core.UriInfo;
import javax.ws.rs.ext.ContextResolver;
import javax.ws.rs.ext.Providers;

import org.apache.cxf.jaxrs.ext.MessageContext;
<<<<<<< HEAD
=======
import org.apache.cxf.jaxrs.model.OperationResourceInfo;
>>>>>>> 8568d21b

public final class AnnotationUtils {
    
    private static final Set<Class> CONTEXT_CLASSES;
    private static final Set<Class> PARAM_ANNOTATION_CLASSES;
    private static final Set<Class> METHOD_ANNOTATION_CLASSES;
    static {
        CONTEXT_CLASSES = initContextClasses();
        PARAM_ANNOTATION_CLASSES = initParamAnnotationClasses();
        METHOD_ANNOTATION_CLASSES = initMethodAnnotationClasses();
    }
    
    
    private AnnotationUtils() {
        
    }
    
    private static Set<Class> initContextClasses() { 
        Set<Class> classes = new HashSet<Class>();
        classes.add(UriInfo.class);
        classes.add(SecurityContext.class);
        classes.add(HttpHeaders.class);
        classes.add(ContextResolver.class);
        classes.add(Providers.class);
        classes.add(Request.class);
        classes.add(HttpServletRequest.class);
        classes.add(HttpServletResponse.class);
        classes.add(ServletConfig.class);
        classes.add(ServletContext.class);
        // CXF-specific
        classes.add(MessageContext.class);
        return classes;
    }
    
    private static Set<Class> initParamAnnotationClasses() { 
        Set<Class> classes = new HashSet<Class>();
        classes.add(PathParam.class);
        classes.add(QueryParam.class);
        classes.add(MatrixParam.class);
        classes.add(HeaderParam.class);
        classes.add(CookieParam.class);
        classes.add(FormParam.class);
        return classes;
    }
    
    private static Set<Class> initMethodAnnotationClasses() { 
        Set<Class> classes = new HashSet<Class>();
        classes.add(HttpMethod.class);
        classes.add(Path.class);
        classes.add(Produces.class);
        classes.add(Consumes.class);
        return classes;
    }
    
    public static boolean isContextClass(Class<?> contextClass) { 
        return CONTEXT_CLASSES.contains(contextClass);
    }
    
    public static boolean isParamAnnotationClass(Class<?> annotationClass) { 
        return PARAM_ANNOTATION_CLASSES.contains(annotationClass);
    }
    
<<<<<<< HEAD
    public static boolean isValidParamAnnotationClass(Class<?> annotationClass) { 
=======
    public static boolean isMethodParamAnnotationClass(Class<?> annotationClass) { 
>>>>>>> 8568d21b
        return PARAM_ANNOTATION_CLASSES.contains(annotationClass)
               || Context.class == annotationClass;
    }
    
<<<<<<< HEAD
    public static boolean isValidParamAnnotations(Annotation[] paramAnnotations) {
        for (Annotation a : paramAnnotations) {
            if (AnnotationUtils.isValidParamAnnotationClass(a.annotationType())) {
=======
    public static boolean isMethodParamAnnotations(Annotation[] paramAnnotations) {
        for (Annotation a : paramAnnotations) {
            if (AnnotationUtils.isMethodParamAnnotationClass(a.annotationType())) {
>>>>>>> 8568d21b
                return true;
            }
        }
        return false;
    }
    
    public static boolean isMethodAnnotation(Annotation a) { 
        return METHOD_ANNOTATION_CLASSES.contains(a.annotationType())
               || a.annotationType().getAnnotation(HttpMethod.class) != null;
    }
    
    public static String getAnnotationValue(Annotation a) {
        String value = null;
        if (a.annotationType() == PathParam.class) {
            value = ((PathParam)a).value();
        } else if (a.annotationType() == QueryParam.class) {
            value = ((QueryParam)a).value();
        } else if (a.annotationType() == MatrixParam.class) {
            value = ((MatrixParam)a).value();
        } else if (a.annotationType() == HeaderParam.class) {
            value = ((HeaderParam)a).value();
        } else if (a.annotationType() == CookieParam.class) {
            value = ((CookieParam)a).value();
        } else if (a.annotationType() == FormParam.class) {
            value = ((FormParam)a).value();
        }
        return value;
    }
    
    public static <T> T getAnnotation(Annotation[] anns, Class<T> type) { 
        if (anns == null) {
            return null;
        }
        for (Annotation a : anns) {    
            if (a.annotationType() == type) {
                return type.cast(a);
            }
        }
        return null;
    }
    
    public static Method getAnnotatedMethod(Method m) {
        Method annotatedMethod = doGetAnnotatedMethod(m);
        return annotatedMethod == null ? m : annotatedMethod;
    }
    
    private static Method doGetAnnotatedMethod(Method m) {
        
        if (m == null) {
            return m;
        }
        
        for (Annotation a : m.getAnnotations()) {
            if (AnnotationUtils.isMethodAnnotation(a)) {
                return m;
            }        
        }
        for (Annotation[] paramAnnotations : m.getParameterAnnotations()) {
<<<<<<< HEAD
            if (isValidParamAnnotations(paramAnnotations)) {
=======
            if (isMethodParamAnnotations(paramAnnotations)) {
>>>>>>> 8568d21b
                return m;
            }
        }
        
        Class<?> superC = m.getDeclaringClass().getSuperclass();
        if (superC != null && Object.class != superC) {
            try {
                Method method = doGetAnnotatedMethod(superC.getMethod(m.getName(), m.getParameterTypes()));
                if (method != null) {
                    return method;
                }
            } catch (NoSuchMethodException ex) {
                // ignore
            }
        }
        for (Class<?> i : m.getDeclaringClass().getInterfaces()) {
            try {
                Method method = doGetAnnotatedMethod(i.getMethod(m.getName(), m.getParameterTypes()));
                if (method != null) {
                    return method;
                }
            } catch (NoSuchMethodException ex) {
                // ignore
            }
        }
        
        return null;
    }
    
   
    
    public static String getHttpMethodValue(Method m) {
        for (Annotation a : m.getAnnotations()) {
            HttpMethod httpM = a.annotationType().getAnnotation(HttpMethod.class);
            if (httpM != null) {
                return httpM.value();
            }
        }
        return null;
    }
    
    public static <A extends Annotation> A getMethodAnnotation(Method m,
                                                 Class<A> aClass) {
        return m == null ? null : m.getAnnotation(aClass);
    }
    
    public static <A extends Annotation> A getClassAnnotation(Class<?> c,
                                                              Class<A> aClass) { 
        if (c == null) {
            return null;
        }
        A p = c.getAnnotation(aClass);
        if (p != null) {
            return p;
        }
        
        p = getClassAnnotation(c.getSuperclass(), aClass);
        if (p != null) {
            return p;
        }
        
        // finally try the first one on the interface
        for (Class<?> i : c.getInterfaces()) {
            p = getClassAnnotation(i, aClass);
            if (p != null) {
                return p;
            }
        }
        return null;
    }
    
    public static String getDefaultParameterValue(Annotation[] anns) {
        
        DefaultValue dv = AnnotationUtils.getAnnotation(anns, DefaultValue.class);
        return dv != null ? dv.value() : null;
        
    }
}<|MERGE_RESOLUTION|>--- conflicted
+++ resolved
@@ -28,16 +28,16 @@
 import javax.servlet.ServletContext;
 import javax.servlet.http.HttpServletRequest;
 import javax.servlet.http.HttpServletResponse;
-import javax.ws.rs.Consumes;
+import javax.ws.rs.ConsumeMime;
 import javax.ws.rs.CookieParam;
 import javax.ws.rs.DefaultValue;
-import javax.ws.rs.FormParam;
+import javax.ws.rs.Encoded;
 import javax.ws.rs.HeaderParam;
 import javax.ws.rs.HttpMethod;
 import javax.ws.rs.MatrixParam;
 import javax.ws.rs.Path;
 import javax.ws.rs.PathParam;
-import javax.ws.rs.Produces;
+import javax.ws.rs.ProduceMime;
 import javax.ws.rs.QueryParam;
 import javax.ws.rs.core.Context;
 import javax.ws.rs.core.HttpHeaders;
@@ -45,13 +45,10 @@
 import javax.ws.rs.core.SecurityContext;
 import javax.ws.rs.core.UriInfo;
 import javax.ws.rs.ext.ContextResolver;
-import javax.ws.rs.ext.Providers;
+import javax.ws.rs.ext.MessageBodyWorkers;
 
 import org.apache.cxf.jaxrs.ext.MessageContext;
-<<<<<<< HEAD
-=======
 import org.apache.cxf.jaxrs.model.OperationResourceInfo;
->>>>>>> 8568d21b
 
 public final class AnnotationUtils {
     
@@ -75,7 +72,7 @@
         classes.add(SecurityContext.class);
         classes.add(HttpHeaders.class);
         classes.add(ContextResolver.class);
-        classes.add(Providers.class);
+        classes.add(MessageBodyWorkers.class);
         classes.add(Request.class);
         classes.add(HttpServletRequest.class);
         classes.add(HttpServletResponse.class);
@@ -93,7 +90,6 @@
         classes.add(MatrixParam.class);
         classes.add(HeaderParam.class);
         classes.add(CookieParam.class);
-        classes.add(FormParam.class);
         return classes;
     }
     
@@ -101,8 +97,8 @@
         Set<Class> classes = new HashSet<Class>();
         classes.add(HttpMethod.class);
         classes.add(Path.class);
-        classes.add(Produces.class);
-        classes.add(Consumes.class);
+        classes.add(ProduceMime.class);
+        classes.add(ConsumeMime.class);
         return classes;
     }
     
@@ -114,24 +110,14 @@
         return PARAM_ANNOTATION_CLASSES.contains(annotationClass);
     }
     
-<<<<<<< HEAD
-    public static boolean isValidParamAnnotationClass(Class<?> annotationClass) { 
-=======
     public static boolean isMethodParamAnnotationClass(Class<?> annotationClass) { 
->>>>>>> 8568d21b
         return PARAM_ANNOTATION_CLASSES.contains(annotationClass)
                || Context.class == annotationClass;
     }
     
-<<<<<<< HEAD
-    public static boolean isValidParamAnnotations(Annotation[] paramAnnotations) {
-        for (Annotation a : paramAnnotations) {
-            if (AnnotationUtils.isValidParamAnnotationClass(a.annotationType())) {
-=======
     public static boolean isMethodParamAnnotations(Annotation[] paramAnnotations) {
         for (Annotation a : paramAnnotations) {
             if (AnnotationUtils.isMethodParamAnnotationClass(a.annotationType())) {
->>>>>>> 8568d21b
                 return true;
             }
         }
@@ -144,30 +130,28 @@
     }
     
     public static String getAnnotationValue(Annotation a) {
-        String value = null;
         if (a.annotationType() == PathParam.class) {
-            value = ((PathParam)a).value();
+            return ((PathParam)a).value();
         } else if (a.annotationType() == QueryParam.class) {
-            value = ((QueryParam)a).value();
+            return ((QueryParam)a).value();
         } else if (a.annotationType() == MatrixParam.class) {
-            value = ((MatrixParam)a).value();
+            return ((MatrixParam)a).value();
         } else if (a.annotationType() == HeaderParam.class) {
-            value = ((HeaderParam)a).value();
+            return ((HeaderParam)a).value();
         } else if (a.annotationType() == CookieParam.class) {
-            value = ((CookieParam)a).value();
-        } else if (a.annotationType() == FormParam.class) {
-            value = ((FormParam)a).value();
-        }
-        return value;
-    }
-    
+            return ((CookieParam)a).value();
+        }
+        return null;
+    }
+    
+    @SuppressWarnings("unchecked")
     public static <T> T getAnnotation(Annotation[] anns, Class<T> type) { 
         if (anns == null) {
             return null;
         }
         for (Annotation a : anns) {    
             if (a.annotationType() == type) {
-                return type.cast(a);
+                return (T)a;
             }
         }
         return null;
@@ -190,11 +174,7 @@
             }        
         }
         for (Annotation[] paramAnnotations : m.getParameterAnnotations()) {
-<<<<<<< HEAD
-            if (isValidParamAnnotations(paramAnnotations)) {
-=======
             if (isMethodParamAnnotations(paramAnnotations)) {
->>>>>>> 8568d21b
                 return m;
             }
         }
@@ -236,17 +216,17 @@
         return null;
     }
     
-    public static <A extends Annotation> A getMethodAnnotation(Method m,
-                                                 Class<A> aClass) {
+    public static Annotation getMethodAnnotation(Method m,
+                                                 Class<? extends Annotation> aClass) {
         return m == null ? null : m.getAnnotation(aClass);
     }
     
-    public static <A extends Annotation> A getClassAnnotation(Class<?> c,
-                                                              Class<A> aClass) { 
+    public static Annotation getClassAnnotation(Class<?> c, 
+                                                Class<? extends Annotation> aClass) {
         if (c == null) {
             return null;
         }
-        A p = c.getAnnotation(aClass);
+        Annotation p = c.getAnnotation(aClass);
         if (p != null) {
             return p;
         }
@@ -266,10 +246,28 @@
         return null;
     }
     
-    public static String getDefaultParameterValue(Annotation[] anns) {
+    public static boolean isEncoded(Annotation[] anns, OperationResourceInfo ori) {
+        
+        if (AnnotationUtils.getAnnotation(anns, Encoded.class) != null) {
+            return true;
+        }
+        
+        if (ori == null) {
+            return false;
+        }
+        return ori.isEncodedEnabled();
+    }
+    
+    public static String getDefaultParameterValue(Annotation[] anns, OperationResourceInfo ori) {
         
         DefaultValue dv = AnnotationUtils.getAnnotation(anns, DefaultValue.class);
-        return dv != null ? dv.value() : null;
-        
+        if (dv != null) {
+            return dv.value();
+        }
+        
+        if (ori == null) {
+            return null;
+        }
+        return ori.getDefaultParameterValue();
     }
 }