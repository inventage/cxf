/**
 * Licensed to the Apache Software Foundation (ASF) under one
 * or more contributor license agreements. See the NOTICE file
 * distributed with this work for additional information
 * regarding copyright ownership. The ASF licenses this file
 * to you under the Apache License, Version 2.0 (the
 * "License"); you may not use this file except in compliance
 * with the License. You may obtain a copy of the License at
 *
 * http://www.apache.org/licenses/LICENSE-2.0
 *
 * Unless required by applicable law or agreed to in writing,
 * software distributed under the License is distributed on an
 * "AS IS" BASIS, WITHOUT WARRANTIES OR CONDITIONS OF ANY
 * KIND, either express or implied. See the License for the
 * specific language governing permissions and limitations
 * under the License.
 */

package org.apache.cxf.jaxrs;


import java.lang.reflect.Method;
import java.util.ArrayList;
import java.util.Collections;
import java.util.List;
import java.util.Map;
import java.util.ResourceBundle;
import java.util.logging.Logger;

import javax.ws.rs.WebApplicationException;
import javax.ws.rs.core.MediaType;
import javax.ws.rs.core.MultivaluedMap;
import javax.ws.rs.core.Response;

import org.apache.cxf.common.i18n.BundleUtils;
import org.apache.cxf.common.logging.LogUtils;
import org.apache.cxf.common.util.ClassHelper;
import org.apache.cxf.helpers.CastUtils;
import org.apache.cxf.interceptor.Fault;
import org.apache.cxf.jaxrs.impl.MetadataMap;
import org.apache.cxf.jaxrs.lifecycle.ResourceProvider;
import org.apache.cxf.jaxrs.model.ClassResourceInfo;
import org.apache.cxf.jaxrs.model.MethodInvocationInfo;
import org.apache.cxf.jaxrs.model.OperationResourceInfo;
import org.apache.cxf.jaxrs.model.OperationResourceInfoStack;
<<<<<<< HEAD
import org.apache.cxf.jaxrs.model.Parameter;
import org.apache.cxf.jaxrs.model.ParameterType;
=======
>>>>>>> 8568d21b
import org.apache.cxf.jaxrs.model.URITemplate;
import org.apache.cxf.jaxrs.provider.ProviderFactory;
import org.apache.cxf.jaxrs.utils.InjectionUtils;
import org.apache.cxf.jaxrs.utils.JAXRSUtils;
import org.apache.cxf.message.Exchange;
import org.apache.cxf.message.Message;
import org.apache.cxf.message.MessageContentsList;
import org.apache.cxf.service.invoker.AbstractInvoker;

public class JAXRSInvoker extends AbstractInvoker {
    private static final Logger LOG = LogUtils.getL7dLogger(JAXRSServiceFactoryBean.class);
    private static final ResourceBundle BUNDLE = BundleUtils.getBundle(JAXRSInvoker.class);
    private static final String SERVICE_LOADER_AS_CONTEXT = "org.apache.cxf.serviceloader-context";
<<<<<<< HEAD
    private static final String SERVICE_OBJECT_SCOPE = "org.apache.cxf.service.scope";
    private static final String REQUEST_SCOPE = "request";    
=======
>>>>>>> 8568d21b
    
    public JAXRSInvoker() {
    }

<<<<<<< HEAD
    public Object invoke(Exchange exchange, Object request) {
=======
    public JAXRSInvoker(List<Object> resourceObjects) {
        this.resourceObjects = resourceObjects;
    }
    public Object invoke(Exchange exchange, Object request) {
        return invoke(exchange, request, resourceObjects);
    }
    @SuppressWarnings("unchecked")
    public Object invoke(Exchange exchange, Object request, List<Object> resources) {

>>>>>>> 8568d21b
        Response response = exchange.get(Response.class);
        if (response != null) {
            // this means a blocking request filter provided a Response
            // or earlier exception has been converted to Response

            //TODO: should we remove response from exchange ?
            //      or should we rather ignore content list and have
            //      Response set here for all cases and extract it
            //      in the out interceptor instead of dealing with the contents list ?
            return new MessageContentsList(response);
        }
<<<<<<< HEAD
        ResourceProvider provider = getResourceProvider(exchange);
        Object serviceObject = getServiceObject(exchange);
        try {
            return invoke(exchange, request, serviceObject);
        } finally {
            if (!isServiceObjectRequestScope(exchange.getInMessage())) {
                provider.releaseInstance(exchange.getInMessage(), serviceObject);
            } else {
                exchange.put(JAXRSUtils.ROOT_INSTANCE, serviceObject);
                exchange.put(JAXRSUtils.ROOT_PROVIDER, provider);
            }
        }
    }

    @SuppressWarnings("unchecked")
    public Object invoke(Exchange exchange, Object request, Object resourceObject) {

        OperationResourceInfo ori = exchange.get(OperationResourceInfo.class);
        ClassResourceInfo cri = ori.getClassResourceInfo();
        
=======

        OperationResourceInfo ori = exchange.get(OperationResourceInfo.class);
        ClassResourceInfo cri = ori.getClassResourceInfo();
        
        Object resourceObject = getServiceObject(exchange, resources);
>>>>>>> 8568d21b
        pushOntoStack(ori, ClassHelper.getRealClass(resourceObject), exchange.getInMessage());
                
        Method methodToInvoke = InjectionUtils.checkProxy(
             cri.getMethodDispatcher().getMethod(ori), resourceObject);

        if (cri.isRoot()) {
            JAXRSUtils.handleSetters(ori, resourceObject,
                                     exchange.getInMessage());

            InjectionUtils.injectContextFields(resourceObject,
                                               ori.getClassResourceInfo(),
                                               exchange.getInMessage());
            InjectionUtils.injectResourceFields(resourceObject,
                                            ori.getClassResourceInfo(),
                                            exchange.getInMessage());
        }

        List<Object> params = null;
        if (request instanceof List) {
            params = CastUtils.cast((List<?>)request);
        } else if (request != null) {
            params = new MessageContentsList(request);
        }

        Object result = null;
        ClassLoader contextLoader = null;
        try {
            if (setServiceLoaderAsContextLoader(exchange.getInMessage())) {
                contextLoader = Thread.currentThread().getContextClassLoader();
                Thread.currentThread().setContextClassLoader(resourceObject.getClass().getClassLoader());
            }
            result = invoke(exchange, resourceObject, methodToInvoke, params);
        } catch (Fault ex) {
            Response excResponse = JAXRSUtils.convertFaultToResponse(ex.getCause(), 
                                                                     exchange.getInMessage());
            if (excResponse == null) {
                ProviderFactory.getInstance(exchange.getInMessage()).clearThreadLocalProxies();
                ClassResourceInfo criRoot =
                    (ClassResourceInfo)exchange.get(JAXRSUtils.ROOT_RESOURCE_CLASS);
                if (criRoot != null) {
                    criRoot.clearThreadLocalProxies();
                }
                exchange.put(Message.PROPOGATE_EXCEPTION, 
                             JAXRSUtils.propogateException(exchange.getInMessage()));
                throw ex;
            }
            return new MessageContentsList(excResponse);
        } finally {
            if (contextLoader != null) {
                Thread.currentThread().setContextClassLoader(contextLoader);
            }
        }

        if (ori.isSubResourceLocator()) {
            try {
                Message msg = exchange.getInMessage();
<<<<<<< HEAD
                MultivaluedMap<String, String> values = getTemplateValues(msg);
                String subResourcePath = (String)msg.get(JAXRSUtils.RELATIVE_PATH);
=======
                MultivaluedMap<String, String> values = new MetadataMap<String, String>();
                String subResourcePath = (String)msg.get(JAXRSInInterceptor.RELATIVE_PATH);
>>>>>>> 8568d21b
                String httpMethod = (String)msg.get(Message.HTTP_REQUEST_METHOD);
                String contentType = (String)msg.get(Message.CONTENT_TYPE);
                if (contentType == null) {
                    contentType = "*/*";
                }
                List<MediaType> acceptContentType =
                    (List<MediaType>)msg.getExchange().get(Message.ACCEPT_CONTENT_TYPE);

                result = checkResultObject(result, subResourcePath);

<<<<<<< HEAD
=======
                List<Object> newResourceObjects = new ArrayList<Object>();
                newResourceObjects.add(result);

>>>>>>> 8568d21b
                ClassResourceInfo subCri = cri.getSubResource(
                     methodToInvoke.getReturnType(),
                     ClassHelper.getRealClass(result));
                if (subCri == null) {
                    org.apache.cxf.common.i18n.Message errorM =
                        new org.apache.cxf.common.i18n.Message("NO_SUBRESOURCE_FOUND",
                                                               BUNDLE,
                                                               subResourcePath);
                    LOG.severe(errorM.toString());
                    throw new WebApplicationException(404);
                }

                OperationResourceInfo subOri = JAXRSUtils.findTargetMethod(subCri,
                                                         subResourcePath,
                                                         httpMethod,
                                                         values,
                                                         contentType,
                                                         acceptContentType);


                exchange.put(OperationResourceInfo.class, subOri);
<<<<<<< HEAD
                msg.put(JAXRSUtils.RELATIVE_PATH, values.getFirst(URITemplate.FINAL_MATCH_GROUP));
=======
                msg.put(JAXRSInInterceptor.RELATIVE_PATH,
                        values.getFirst(URITemplate.FINAL_MATCH_GROUP));
>>>>>>> 8568d21b
                msg.put(URITemplate.TEMPLATE_PARAMETERS, values);
                // work out request parameters for the sub-resouce class. Here we
                // presume Inputstream has not been consumed yet by the root resource class.
                //I.e., only one place either in the root resource or sub-resouce class can
                //have a parameter that read from entitybody.
                List<Object> newParams = JAXRSUtils.processParameters(subOri, values, msg);
                msg.setContent(List.class, newParams);

<<<<<<< HEAD
                return this.invoke(exchange, newParams, result);
=======
                return this.invoke(exchange, newParams, newResourceObjects);
>>>>>>> 8568d21b
            } catch (WebApplicationException ex) {
                Response excResponse = JAXRSUtils.convertFaultToResponse(ex, 
                                                                         exchange.getInMessage());
                return new MessageContentsList(excResponse);
            }
        }

        return result;
    }

<<<<<<< HEAD
    @SuppressWarnings("unchecked")
    protected MultivaluedMap getTemplateValues(Message msg) {
        MultivaluedMap<String, String> values = new MetadataMap<String, String>();
        MultivaluedMap<String, String> oldValues = 
            (MultivaluedMap<String, String>)msg.get(URITemplate.TEMPLATE_PARAMETERS);
        if (oldValues != null) {
            values.putAll(oldValues);
        }
        return values;
=======
    private boolean setServiceLoaderAsContextLoader(Message inMessage) {
        Object en = inMessage.getContextualProperty(SERVICE_LOADER_AS_CONTEXT);
        return Boolean.TRUE.equals(en) || "true".equals(en);
>>>>>>> 8568d21b
    }
    
    private boolean setServiceLoaderAsContextLoader(Message inMessage) {
        Object en = inMessage.getContextualProperty(SERVICE_LOADER_AS_CONTEXT);
        return Boolean.TRUE.equals(en) || "true".equals(en);
    }
<<<<<<< HEAD
    
    private boolean isServiceObjectRequestScope(Message inMessage) {
        Object scope = inMessage.getContextualProperty(SERVICE_OBJECT_SCOPE);
        return REQUEST_SCOPE.equals(scope);
    }
    
    private ResourceProvider getResourceProvider(Exchange exchange) {
        OperationResourceInfo ori = exchange.get(OperationResourceInfo.class);
        ClassResourceInfo cri = ori.getClassResourceInfo();
        return cri.getResourceProvider();
    }
    
    public Object getServiceObject(Exchange exchange) {
        OperationResourceInfo ori = exchange.get(OperationResourceInfo.class);
        ClassResourceInfo cri = ori.getClassResourceInfo();

        return cri.getResourceProvider().getInstance(exchange.getInMessage());
    }

    private static Object checkResultObject(Object result, String subResourcePath) {
        

        //the result becomes the object that will handle the request
        if (result != null) {
            if (result instanceof MessageContentsList) {
                result = ((MessageContentsList)result).get(0);
            } else if (result instanceof List) {
                result = ((List)result).get(0);
            } else if (result.getClass().isArray()) {
                result = ((Object[])result)[0];
            }
        }
        if (result == null) {
            org.apache.cxf.common.i18n.Message errorM =
                new org.apache.cxf.common.i18n.Message("NULL_SUBRESOURCE",
                                                       BUNDLE,
                                                       subResourcePath);
            LOG.info(errorM.toString());
            throw new WebApplicationException(404);
        }

        return result;
    }

    @SuppressWarnings("unchecked")
    private void pushOntoStack(OperationResourceInfo ori, Class<?> realClass, Message msg) {
        OperationResourceInfoStack stack = msg.get(OperationResourceInfoStack.class);
        if (stack == null) {
            stack = new OperationResourceInfoStack();
            msg.put(OperationResourceInfoStack.class, stack);
        }
        
        
        MultivaluedMap<String, String> params = 
            (MultivaluedMap)msg.get(URITemplate.TEMPLATE_PARAMETERS);
        List<String> values = null;
        if (params == null || params.size() == 1) {
            values = Collections.emptyList();
        } else {
            values = new ArrayList<String>(params.size() - 1);
            for (Parameter pm : ori.getParameters()) {
                if (pm.getType() == ParameterType.PATH) {
                    List<String> paramValues = params.get(pm.getName());
                    if (paramValues != null) {
                        values.addAll(paramValues);
                    }
                    
                }
            }
        }
        stack.push(new MethodInvocationInfo(ori, realClass, values));
    }
=======
    public Object getServiceObject(Exchange exchange, List<Object> resources) {
        Object serviceObject = null;

        OperationResourceInfo ori = exchange.get(OperationResourceInfo.class);
        ClassResourceInfo cri = ori.getClassResourceInfo();

        if (resources != null) {
            Class c  = cri.getResourceClass();
            for (Object resourceObject : resources) {
                if (c.isInstance(resourceObject)) {
                    serviceObject = resourceObject;
                    break;
                }
            }
        }

        if (serviceObject == null) {
            serviceObject = cri.getResourceProvider().getInstance();
        }

        return serviceObject;
    }

    private static Object checkResultObject(Object result, String subResourcePath) {
        

        //the result becomes the object that will handle the request
        if (result != null) {
            if (result instanceof MessageContentsList) {
                result = ((MessageContentsList)result).get(0);
            } else if (result instanceof List) {
                result = ((List)result).get(0);
            } else if (result.getClass().isArray()) {
                result = ((Object[])result)[0];
            }
        }
        if (result == null) {
            org.apache.cxf.common.i18n.Message errorM =
                new org.apache.cxf.common.i18n.Message("NULL_SUBRESOURCE",
                                                       BUNDLE,
                                                       subResourcePath);
            LOG.info(errorM.toString());
            throw new WebApplicationException(404);
        }

        return result;
    }

    @SuppressWarnings("unchecked")
    private void pushOntoStack(OperationResourceInfo ori, Class<?> realClass, Message msg) {
        OperationResourceInfoStack stack = msg.get(OperationResourceInfoStack.class);
        if (stack == null) {
            stack = new OperationResourceInfoStack();
            msg.put(OperationResourceInfoStack.class, stack);
        }
        
        
        MultivaluedMap<String, String> params = 
            (MultivaluedMap)msg.get(URITemplate.TEMPLATE_PARAMETERS);
        List<String> values = null;
        if (params == null || params.size() == 1) {
            values = Collections.emptyList();
        } else {
            values = new ArrayList<String>(params.size() - 1);
            // if we have {bar}/{foo}/{bar} then we have a problem
            for (Map.Entry<String, List<String>> entry : params.entrySet()) {
                if (!entry.getKey().equals(URITemplate.FINAL_MATCH_GROUP)) {
                    values.addAll(entry.getValue());
                }
            }
        }
        stack.push(new MethodInvocationInfo(ori, realClass, values));
    }
>>>>>>> 8568d21b
}<|MERGE_RESOLUTION|>--- conflicted
+++ resolved
@@ -39,16 +39,11 @@
 import org.apache.cxf.helpers.CastUtils;
 import org.apache.cxf.interceptor.Fault;
 import org.apache.cxf.jaxrs.impl.MetadataMap;
-import org.apache.cxf.jaxrs.lifecycle.ResourceProvider;
+import org.apache.cxf.jaxrs.interceptor.JAXRSInInterceptor;
 import org.apache.cxf.jaxrs.model.ClassResourceInfo;
 import org.apache.cxf.jaxrs.model.MethodInvocationInfo;
 import org.apache.cxf.jaxrs.model.OperationResourceInfo;
 import org.apache.cxf.jaxrs.model.OperationResourceInfoStack;
-<<<<<<< HEAD
-import org.apache.cxf.jaxrs.model.Parameter;
-import org.apache.cxf.jaxrs.model.ParameterType;
-=======
->>>>>>> 8568d21b
 import org.apache.cxf.jaxrs.model.URITemplate;
 import org.apache.cxf.jaxrs.provider.ProviderFactory;
 import org.apache.cxf.jaxrs.utils.InjectionUtils;
@@ -62,18 +57,12 @@
     private static final Logger LOG = LogUtils.getL7dLogger(JAXRSServiceFactoryBean.class);
     private static final ResourceBundle BUNDLE = BundleUtils.getBundle(JAXRSInvoker.class);
     private static final String SERVICE_LOADER_AS_CONTEXT = "org.apache.cxf.serviceloader-context";
-<<<<<<< HEAD
-    private static final String SERVICE_OBJECT_SCOPE = "org.apache.cxf.service.scope";
-    private static final String REQUEST_SCOPE = "request";    
-=======
->>>>>>> 8568d21b
     
+    private List<Object> resourceObjects;
+
     public JAXRSInvoker() {
     }
 
-<<<<<<< HEAD
-    public Object invoke(Exchange exchange, Object request) {
-=======
     public JAXRSInvoker(List<Object> resourceObjects) {
         this.resourceObjects = resourceObjects;
     }
@@ -83,7 +72,6 @@
     @SuppressWarnings("unchecked")
     public Object invoke(Exchange exchange, Object request, List<Object> resources) {
 
->>>>>>> 8568d21b
         Response response = exchange.get(Response.class);
         if (response != null) {
             // this means a blocking request filter provided a Response
@@ -95,34 +83,11 @@
             //      in the out interceptor instead of dealing with the contents list ?
             return new MessageContentsList(response);
         }
-<<<<<<< HEAD
-        ResourceProvider provider = getResourceProvider(exchange);
-        Object serviceObject = getServiceObject(exchange);
-        try {
-            return invoke(exchange, request, serviceObject);
-        } finally {
-            if (!isServiceObjectRequestScope(exchange.getInMessage())) {
-                provider.releaseInstance(exchange.getInMessage(), serviceObject);
-            } else {
-                exchange.put(JAXRSUtils.ROOT_INSTANCE, serviceObject);
-                exchange.put(JAXRSUtils.ROOT_PROVIDER, provider);
-            }
-        }
-    }
-
-    @SuppressWarnings("unchecked")
-    public Object invoke(Exchange exchange, Object request, Object resourceObject) {
 
         OperationResourceInfo ori = exchange.get(OperationResourceInfo.class);
         ClassResourceInfo cri = ori.getClassResourceInfo();
         
-=======
-
-        OperationResourceInfo ori = exchange.get(OperationResourceInfo.class);
-        ClassResourceInfo cri = ori.getClassResourceInfo();
-        
         Object resourceObject = getServiceObject(exchange, resources);
->>>>>>> 8568d21b
         pushOntoStack(ori, ClassHelper.getRealClass(resourceObject), exchange.getInMessage());
                 
         Method methodToInvoke = InjectionUtils.checkProxy(
@@ -161,12 +126,10 @@
             if (excResponse == null) {
                 ProviderFactory.getInstance(exchange.getInMessage()).clearThreadLocalProxies();
                 ClassResourceInfo criRoot =
-                    (ClassResourceInfo)exchange.get(JAXRSUtils.ROOT_RESOURCE_CLASS);
+                    (ClassResourceInfo)exchange.get(JAXRSInInterceptor.ROOT_RESOURCE_CLASS);
                 if (criRoot != null) {
                     criRoot.clearThreadLocalProxies();
                 }
-                exchange.put(Message.PROPOGATE_EXCEPTION, 
-                             JAXRSUtils.propogateException(exchange.getInMessage()));
                 throw ex;
             }
             return new MessageContentsList(excResponse);
@@ -179,13 +142,8 @@
         if (ori.isSubResourceLocator()) {
             try {
                 Message msg = exchange.getInMessage();
-<<<<<<< HEAD
-                MultivaluedMap<String, String> values = getTemplateValues(msg);
-                String subResourcePath = (String)msg.get(JAXRSUtils.RELATIVE_PATH);
-=======
                 MultivaluedMap<String, String> values = new MetadataMap<String, String>();
                 String subResourcePath = (String)msg.get(JAXRSInInterceptor.RELATIVE_PATH);
->>>>>>> 8568d21b
                 String httpMethod = (String)msg.get(Message.HTTP_REQUEST_METHOD);
                 String contentType = (String)msg.get(Message.CONTENT_TYPE);
                 if (contentType == null) {
@@ -196,12 +154,9 @@
 
                 result = checkResultObject(result, subResourcePath);
 
-<<<<<<< HEAD
-=======
                 List<Object> newResourceObjects = new ArrayList<Object>();
                 newResourceObjects.add(result);
 
->>>>>>> 8568d21b
                 ClassResourceInfo subCri = cri.getSubResource(
                      methodToInvoke.getReturnType(),
                      ClassHelper.getRealClass(result));
@@ -223,12 +178,8 @@
 
 
                 exchange.put(OperationResourceInfo.class, subOri);
-<<<<<<< HEAD
-                msg.put(JAXRSUtils.RELATIVE_PATH, values.getFirst(URITemplate.FINAL_MATCH_GROUP));
-=======
                 msg.put(JAXRSInInterceptor.RELATIVE_PATH,
                         values.getFirst(URITemplate.FINAL_MATCH_GROUP));
->>>>>>> 8568d21b
                 msg.put(URITemplate.TEMPLATE_PARAMETERS, values);
                 // work out request parameters for the sub-resouce class. Here we
                 // presume Inputstream has not been consumed yet by the root resource class.
@@ -237,11 +188,7 @@
                 List<Object> newParams = JAXRSUtils.processParameters(subOri, values, msg);
                 msg.setContent(List.class, newParams);
 
-<<<<<<< HEAD
-                return this.invoke(exchange, newParams, result);
-=======
                 return this.invoke(exchange, newParams, newResourceObjects);
->>>>>>> 8568d21b
             } catch (WebApplicationException ex) {
                 Response excResponse = JAXRSUtils.convertFaultToResponse(ex, 
                                                                          exchange.getInMessage());
@@ -252,101 +199,14 @@
         return result;
     }
 
-<<<<<<< HEAD
-    @SuppressWarnings("unchecked")
-    protected MultivaluedMap getTemplateValues(Message msg) {
-        MultivaluedMap<String, String> values = new MetadataMap<String, String>();
-        MultivaluedMap<String, String> oldValues = 
-            (MultivaluedMap<String, String>)msg.get(URITemplate.TEMPLATE_PARAMETERS);
-        if (oldValues != null) {
-            values.putAll(oldValues);
-        }
-        return values;
-=======
     private boolean setServiceLoaderAsContextLoader(Message inMessage) {
         Object en = inMessage.getContextualProperty(SERVICE_LOADER_AS_CONTEXT);
         return Boolean.TRUE.equals(en) || "true".equals(en);
->>>>>>> 8568d21b
-    }
-    
-    private boolean setServiceLoaderAsContextLoader(Message inMessage) {
-        Object en = inMessage.getContextualProperty(SERVICE_LOADER_AS_CONTEXT);
-        return Boolean.TRUE.equals(en) || "true".equals(en);
-    }
-<<<<<<< HEAD
-    
-    private boolean isServiceObjectRequestScope(Message inMessage) {
-        Object scope = inMessage.getContextualProperty(SERVICE_OBJECT_SCOPE);
-        return REQUEST_SCOPE.equals(scope);
-    }
-    
-    private ResourceProvider getResourceProvider(Exchange exchange) {
-        OperationResourceInfo ori = exchange.get(OperationResourceInfo.class);
-        ClassResourceInfo cri = ori.getClassResourceInfo();
-        return cri.getResourceProvider();
     }
     
     public Object getServiceObject(Exchange exchange) {
-        OperationResourceInfo ori = exchange.get(OperationResourceInfo.class);
-        ClassResourceInfo cri = ori.getClassResourceInfo();
-
-        return cri.getResourceProvider().getInstance(exchange.getInMessage());
-    }
-
-    private static Object checkResultObject(Object result, String subResourcePath) {
-        
-
-        //the result becomes the object that will handle the request
-        if (result != null) {
-            if (result instanceof MessageContentsList) {
-                result = ((MessageContentsList)result).get(0);
-            } else if (result instanceof List) {
-                result = ((List)result).get(0);
-            } else if (result.getClass().isArray()) {
-                result = ((Object[])result)[0];
-            }
-        }
-        if (result == null) {
-            org.apache.cxf.common.i18n.Message errorM =
-                new org.apache.cxf.common.i18n.Message("NULL_SUBRESOURCE",
-                                                       BUNDLE,
-                                                       subResourcePath);
-            LOG.info(errorM.toString());
-            throw new WebApplicationException(404);
-        }
-
-        return result;
-    }
-
-    @SuppressWarnings("unchecked")
-    private void pushOntoStack(OperationResourceInfo ori, Class<?> realClass, Message msg) {
-        OperationResourceInfoStack stack = msg.get(OperationResourceInfoStack.class);
-        if (stack == null) {
-            stack = new OperationResourceInfoStack();
-            msg.put(OperationResourceInfoStack.class, stack);
-        }
-        
-        
-        MultivaluedMap<String, String> params = 
-            (MultivaluedMap)msg.get(URITemplate.TEMPLATE_PARAMETERS);
-        List<String> values = null;
-        if (params == null || params.size() == 1) {
-            values = Collections.emptyList();
-        } else {
-            values = new ArrayList<String>(params.size() - 1);
-            for (Parameter pm : ori.getParameters()) {
-                if (pm.getType() == ParameterType.PATH) {
-                    List<String> paramValues = params.get(pm.getName());
-                    if (paramValues != null) {
-                        values.addAll(paramValues);
-                    }
-                    
-                }
-            }
-        }
-        stack.push(new MethodInvocationInfo(ori, realClass, values));
-    }
-=======
+        return getServiceObject(exchange, resourceObjects);
+    }
     public Object getServiceObject(Exchange exchange, List<Object> resources) {
         Object serviceObject = null;
 
@@ -420,5 +280,4 @@
         }
         stack.push(new MethodInvocationInfo(ori, realClass, values));
     }
->>>>>>> 8568d21b
 }