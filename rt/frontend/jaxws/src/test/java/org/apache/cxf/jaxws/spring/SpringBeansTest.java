/**
 * Licensed to the Apache Software Foundation (ASF) under one
 * or more contributor license agreements. See the NOTICE file
 * distributed with this work for additional information
 * regarding copyright ownership. The ASF licenses this file
 * to you under the Apache License, Version 2.0 (the
 * "License"); you may not use this file except in compliance
 * with the License. You may obtain a copy of the License at
 *
 * http://www.apache.org/licenses/LICENSE-2.0
 *
 * Unless required by applicable law or agreed to in writing,
 * software distributed under the License is distributed on an
 * "AS IS" BASIS, WITHOUT WARRANTIES OR CONDITIONS OF ANY
 * KIND, either express or implied. See the License for the
 * specific language governing permissions and limitations
 * under the License.
 */
package org.apache.cxf.jaxws.spring;

import java.io.ByteArrayOutputStream;
import java.io.PrintWriter;
import java.io.StringWriter;
import java.util.List;


import javax.xml.namespace.QName;

import junit.framework.Assert;

import org.apache.cxf.Bus;
import org.apache.cxf.BusFactory;
import org.apache.cxf.anonymous_complex_type.AnonymousComplexType;
import org.apache.cxf.anonymous_complex_type.SplitNameResponse.Names;
import org.apache.cxf.binding.BindingConfiguration;
import org.apache.cxf.binding.soap.Soap12;
import org.apache.cxf.binding.soap.SoapBindingConfiguration;
import org.apache.cxf.binding.soap.saaj.SAAJInInterceptor;
import org.apache.cxf.binding.soap.saaj.SAAJOutInterceptor;
<<<<<<< HEAD
import org.apache.cxf.configuration.spring.AbstractFactoryBeanDefinitionParser;
=======
>>>>>>> 8568d21b
import org.apache.cxf.databinding.DataBinding;
import org.apache.cxf.databinding.source.SourceDataBinding;
import org.apache.cxf.endpoint.Client;
import org.apache.cxf.endpoint.NullConduitSelector;
import org.apache.cxf.frontend.ClientProxy;
import org.apache.cxf.interceptor.Interceptor;
import org.apache.cxf.interceptor.LoggingInInterceptor;
import org.apache.cxf.interceptor.LoggingOutInterceptor;
import org.apache.cxf.jaxb.JAXBDataBinding;
import org.apache.cxf.jaxws.EndpointImpl;
import org.apache.cxf.jaxws.JaxWsProxyFactoryBean;
import org.apache.cxf.jaxws.JaxWsServerFactoryBean;
import org.apache.cxf.jaxws.service.Hello;
import org.apache.cxf.jaxws.spring.NamespaceHandler.SpringServerFactoryBean;
import org.apache.cxf.transport.http.WSDLQueryHandler;
import org.apache.hello_world_soap_http.Greeter;
import org.junit.After;
import org.junit.Test;
import org.springframework.context.ApplicationContext;
import org.springframework.context.support.ClassPathXmlApplicationContext;

public class SpringBeansTest extends Assert {

    @After
    public void tearDown() throws Exception {
        if (BusFactory.getDefaultBus(false) != null) {
            BusFactory.getDefaultBus(false).shutdown(true);
        }
    }

    private EndpointImpl getEndpointImplBean(String s, ClassPathXmlApplicationContext ctx) {
        Object bean = ctx.getBean(s);
        assertNotNull(bean);
        return (EndpointImpl) bean;
    }
    
    @Test
    public void testEndpoints() throws Exception {
        ClassPathXmlApplicationContext ctx =
            new ClassPathXmlApplicationContext(new String[] {"/org/apache/cxf/jaxws/spring/endpoints.xml"});

        EndpointImpl ep = getEndpointImplBean("simple", ctx);
        assertNotNull(ep.getImplementor());
        assertNotNull(ep.getServer());

        ep = getEndpointImplBean("simpleWithAddress", ctx);
        if (!(ep.getImplementor() instanceof org.apache.hello_world_soap_http.GreeterImpl)) {
            fail("can't get the right implementor object");
        }
        assertEquals("http://localhost:8080/simpleWithAddress",
                     ep.getServer().getEndpoint().getEndpointInfo().getAddress());        
<<<<<<< HEAD
=======

        bean = ctx.getBean("inlineImplementor");
        assertNotNull(bean);
>>>>>>> 8568d21b

        ep = getEndpointImplBean("inlineImplementor", ctx);
        if (!(ep.getImplementor() instanceof org.apache.hello_world_soap_http.GreeterImpl)) {
            fail("can't get the right implementor object");
        }
        org.apache.hello_world_soap_http.GreeterImpl impl =
            (org.apache.hello_world_soap_http.GreeterImpl)ep.getImplementor();
        assertEquals("The property was not injected rightly", impl.getPrefix(), "hello");
        assertNotNull(ep.getServer());


        ep = getEndpointImplBean("inlineInvoker", ctx);
        assertTrue(ep.getInvoker() instanceof NullInvoker);
        assertTrue(ep.getService().getInvoker() instanceof NullInvoker);

        ep = getEndpointImplBean("simpleWithBindingUri", ctx);
        assertEquals("get the wrong bindingId",
                     ep.getBindingUri(),
                     "http://cxf.apache.org/bindings/xformat");
        assertEquals("get a wrong transportId",
                     "http://cxf.apache.org/transports/local", ep.getTransportId());

        ep = getEndpointImplBean("simpleWithBinding", ctx);
        BindingConfiguration bc = ep.getBindingConfig();
        assertTrue(bc instanceof SoapBindingConfiguration);
        SoapBindingConfiguration sbc = (SoapBindingConfiguration) bc;
        assertTrue(sbc.getVersion() instanceof Soap12);
        assertTrue("the soap configure should set isMtomEnabled to be true",
                   sbc.isMtomEnabled());

        ep = getEndpointImplBean("implementorClass", ctx);
        assertEquals(Hello.class, ep.getImplementorClass());
        assertTrue(ep.getImplementor().getClass() == Object.class);

        ep = getEndpointImplBean("epWithProps", ctx);
        assertEquals("bar", ep.getProperties().get("foo"));

        ep = getEndpointImplBean("classImpl", ctx);
        assertTrue(ep.getImplementor() instanceof Hello);

        QName name = ep.getServer().getEndpoint().getService().getName();
        assertEquals("http://service.jaxws.cxf.apache.org/service", name.getNamespaceURI());
        assertEquals("HelloServiceCustomized", name.getLocalPart());

<<<<<<< HEAD
        name = ep.getServer().getEndpoint().getEndpointInfo().getName();
        assertEquals("http://service.jaxws.cxf.apache.org/endpoint", name.getNamespaceURI());
        assertEquals("HelloEndpointCustomized", name.getLocalPart());

        Object bean = ctx.getBean("wsdlLocation");
=======
        bean = ctx.getBean("wsdlLocation");
>>>>>>> 8568d21b
        assertNotNull(bean);

        ep = getEndpointImplBean("publishedEndpointUrl", ctx);
        String expectedEndpointUrl = "http://cxf.apache.org/Greeter";
        assertEquals(expectedEndpointUrl, ep.getPublishedEndpointUrl());
        
<<<<<<< HEAD
        ep = getEndpointImplBean("epWithDataBinding", ctx);
=======
        bean = ctx.getBean("epWithDataBinding");
        assertNotNull(bean);
        ep = (EndpointImpl) bean;
>>>>>>> 8568d21b
        DataBinding dataBinding = ep.getDataBinding();
        
        assertTrue(dataBinding instanceof JAXBDataBinding);
        assertEquals("The namespace map should have an entry",
<<<<<<< HEAD
                     ((JAXBDataBinding)dataBinding).getNamespaceMap().size(), 1);
=======
                        ((JAXBDataBinding)dataBinding).getNamespaceMap().size(), 1);
>>>>>>> 8568d21b
        // test for existence of Endpoint without an id element
        boolean found = false;
        String[] names = ctx.getBeanNamesForType(EndpointImpl.class);
        for (String n : names) {
            if (n.startsWith(EndpointImpl.class.getPackage().getName())) {
                found = true;
            }
        }
        assertTrue("Could not find server factory with autogenerated id", found);

        testInterceptors(ctx);
    }


    private void testNamespaceMapping(ApplicationContext ctx) throws Exception {
        AnonymousComplexType act = (AnonymousComplexType) ctx.getBean("bookClient");
        Client client = ClientProxy.getClient(act);
        assertNotNull(act);

        StringWriter logWriter = new StringWriter();
        PrintWriter writer = new PrintWriter(logWriter);
        LoggingInInterceptor spy = new LoggingInInterceptor(writer);
        client.getInInterceptors().add(spy);
        Names n = act.splitName("Hello There");
        assertEquals("Hello", n.getFirst());
        assertTrue(logWriter.toString().contains("BeepBeep:"));
    }


    private void testInterceptors(ClassPathXmlApplicationContext ctx) {
        EndpointImpl ep;
        ep = (EndpointImpl) ctx.getBean("epWithInterceptors");
        assertNotNull(ep);
        List<Interceptor> inInterceptors = ep.getInInterceptors();
        boolean saaj = false;
        boolean logging = false;
        for (Interceptor<?> i : inInterceptors) {
            if (i instanceof SAAJInInterceptor) {
                saaj = true;
            } else if (i instanceof LoggingInInterceptor) {
                logging = true;
            }
        }
        assertTrue(saaj);
        assertTrue(logging);

        saaj = false;
        logging = false;
        for (Interceptor<?> i : ep.getOutInterceptors()) {
            if (i instanceof SAAJOutInterceptor) {
                saaj = true;
            } else if (i instanceof LoggingOutInterceptor) {
                logging = true;
            }
        }
        assertTrue(saaj);
    }

    @Test
    public void testServers() throws Exception {
        ClassPathXmlApplicationContext ctx =
            new ClassPathXmlApplicationContext(new String[] {"/org/apache/cxf/jaxws/spring/servers.xml"});

        JaxWsServerFactoryBean bean;
        BindingConfiguration bc;
        SoapBindingConfiguration sbc;

        bean = (JaxWsServerFactoryBean) ctx.getBean("inlineSoapBindingRPC");
        assertNotNull(bean);

        bc = bean.getBindingConfig();
        assertTrue(bc instanceof SoapBindingConfiguration);
        sbc = (SoapBindingConfiguration) bc;
        assertEquals("rpc", sbc.getStyle());

        WSDLQueryHandler handler = new WSDLQueryHandler((Bus)ctx.getBean("cxf"));
        ByteArrayOutputStream bout = new ByteArrayOutputStream();
        handler.writeResponse("http://localhost/test?wsdl", "/test",
                              bean.create().getEndpoint().getEndpointInfo(),
                              bout);
        String wsdl = bout.toString();
        assertTrue(wsdl.contains("name=\"stringArray\""));
        assertTrue(wsdl.contains("name=\"stringArray\""));

        bean = (JaxWsServerFactoryBean) ctx.getBean("simple");
        assertNotNull(bean);

        bean = (JaxWsServerFactoryBean) ctx.getBean("inlineWsdlLocation");
        assertNotNull(bean);
        assertEquals(bean.getWsdlLocation(), "wsdl/hello_world_doc_lit.wsdl");

        bean = (JaxWsServerFactoryBean) ctx.getBean("inlineSoapBinding");
        assertNotNull(bean);

        bc = bean.getBindingConfig();
        assertTrue(bc instanceof SoapBindingConfiguration);
        sbc = (SoapBindingConfiguration) bc;
        assertTrue("Not soap version 1.2: " + sbc.getVersion(),  sbc.getVersion() instanceof Soap12);

        bean = (JaxWsServerFactoryBean) ctx.getBean("inlineDataBinding");

        boolean found = false;
        String[] names = ctx.getBeanNamesForType(SpringServerFactoryBean.class);
        for (String n : names) {
            if (n.startsWith(SpringServerFactoryBean.class.getName())) {
                found = true;
            }
        }
        assertTrue("Could not find server factory with autogenerated id", found);
        testNamespaceMapping(ctx);
    }


    @Test
    public void testClients() throws Exception {
        AbstractFactoryBeanDefinitionParser.setFactoriesAreAbstract(false);
        ClassPathXmlApplicationContext ctx =
            new ClassPathXmlApplicationContext(new String[] {"/org/apache/cxf/jaxws/spring/clients.xml"});

        ClientHolderBean greeters = (ClientHolderBean)ctx.getBean("greeters");
        assertEquals(3, greeters.greeterCount());
        
        Object bean = ctx.getBean("client1.proxyFactory");
        assertNotNull(bean);

        Greeter greeter = (Greeter) ctx.getBean("client1");
        assertNotNull(greeter);

        Client client = ClientProxy.getClient(greeter);
        assertNotNull("expected ConduitSelector", client.getConduitSelector());
        assertTrue("unexpected ConduitSelector",
                   client.getConduitSelector() instanceof NullConduitSelector);

        List<Interceptor> inInterceptors = client.getInInterceptors();
        boolean saaj = false;
        boolean logging = false;
        for (Interceptor<?> i : inInterceptors) {
            if (i instanceof SAAJInInterceptor) {
                saaj = true;
            } else if (i instanceof LoggingInInterceptor) {
                logging = true;
            }
        }
        assertTrue(saaj);
        assertTrue(logging);

        saaj = false;
        logging = false;
        for (Interceptor<?> i : client.getOutInterceptors()) {
            if (i instanceof SAAJOutInterceptor) {
                saaj = true;
            } else if (i instanceof LoggingOutInterceptor) {
                logging = true;
            }
        }
        assertTrue(saaj);
        assertTrue(logging);

        assertTrue(client.getEndpoint().getService().getDataBinding() instanceof SourceDataBinding);

        JaxWsProxyFactoryBean factory = (JaxWsProxyFactoryBean)ctx.getBean("wsdlLocation.proxyFactory");
        assertNotNull(factory);
        String wsdlLocation = factory.getWsdlLocation();
        assertEquals("We should get the right wsdl location" , wsdlLocation, "wsdl/hello_world.wsdl");

        factory = (JaxWsProxyFactoryBean)ctx.getBean("inlineSoapBinding.proxyFactory");
        assertNotNull(factory);

        BindingConfiguration bc = factory.getBindingConfig();
        assertTrue(bc instanceof SoapBindingConfiguration);
        SoapBindingConfiguration sbc = (SoapBindingConfiguration) bc;
        assertTrue(sbc.getVersion() instanceof Soap12);
        assertTrue("the soap configure should set isMtomEnabled to be true",
                   sbc.isMtomEnabled());
    }

}<|MERGE_RESOLUTION|>--- conflicted
+++ resolved
@@ -37,10 +37,6 @@
 import org.apache.cxf.binding.soap.SoapBindingConfiguration;
 import org.apache.cxf.binding.soap.saaj.SAAJInInterceptor;
 import org.apache.cxf.binding.soap.saaj.SAAJOutInterceptor;
-<<<<<<< HEAD
-import org.apache.cxf.configuration.spring.AbstractFactoryBeanDefinitionParser;
-=======
->>>>>>> 8568d21b
 import org.apache.cxf.databinding.DataBinding;
 import org.apache.cxf.databinding.source.SourceDataBinding;
 import org.apache.cxf.endpoint.Client;
@@ -71,35 +67,32 @@
         }
     }
 
-    private EndpointImpl getEndpointImplBean(String s, ClassPathXmlApplicationContext ctx) {
-        Object bean = ctx.getBean(s);
-        assertNotNull(bean);
-        return (EndpointImpl) bean;
-    }
-    
     @Test
     public void testEndpoints() throws Exception {
         ClassPathXmlApplicationContext ctx =
             new ClassPathXmlApplicationContext(new String[] {"/org/apache/cxf/jaxws/spring/endpoints.xml"});
 
-        EndpointImpl ep = getEndpointImplBean("simple", ctx);
+        Object bean = ctx.getBean("simple");
+        assertNotNull(bean);
+
+        EndpointImpl ep = (EndpointImpl) bean;
         assertNotNull(ep.getImplementor());
         assertNotNull(ep.getServer());
 
-        ep = getEndpointImplBean("simpleWithAddress", ctx);
+        bean = ctx.getBean("simpleWithAddress");
+        assertNotNull(bean);
+
+        ep = (EndpointImpl) bean;
         if (!(ep.getImplementor() instanceof org.apache.hello_world_soap_http.GreeterImpl)) {
             fail("can't get the right implementor object");
         }
         assertEquals("http://localhost:8080/simpleWithAddress",
                      ep.getServer().getEndpoint().getEndpointInfo().getAddress());        
-<<<<<<< HEAD
-=======
 
         bean = ctx.getBean("inlineImplementor");
         assertNotNull(bean);
->>>>>>> 8568d21b
-
-        ep = getEndpointImplBean("inlineImplementor", ctx);
+
+        ep = (EndpointImpl) bean;
         if (!(ep.getImplementor() instanceof org.apache.hello_world_soap_http.GreeterImpl)) {
             fail("can't get the right implementor object");
         }
@@ -109,18 +102,24 @@
         assertNotNull(ep.getServer());
 
 
-        ep = getEndpointImplBean("inlineInvoker", ctx);
+        bean = ctx.getBean("inlineInvoker");
+        assertNotNull(bean);
+        ep = (EndpointImpl) bean;
         assertTrue(ep.getInvoker() instanceof NullInvoker);
         assertTrue(ep.getService().getInvoker() instanceof NullInvoker);
 
-        ep = getEndpointImplBean("simpleWithBindingUri", ctx);
+        bean = ctx.getBean("simpleWithBindingUri");
+        assertNotNull(bean);
+        ep = (EndpointImpl) bean;
         assertEquals("get the wrong bindingId",
                      ep.getBindingUri(),
                      "http://cxf.apache.org/bindings/xformat");
         assertEquals("get a wrong transportId",
                      "http://cxf.apache.org/transports/local", ep.getTransportId());
 
-        ep = getEndpointImplBean("simpleWithBinding", ctx);
+        bean = ctx.getBean("simpleWithBinding");
+        assertNotNull(bean);
+        ep = (EndpointImpl) bean;
         BindingConfiguration bc = ep.getBindingConfig();
         assertTrue(bc instanceof SoapBindingConfiguration);
         SoapBindingConfiguration sbc = (SoapBindingConfiguration) bc;
@@ -128,51 +127,45 @@
         assertTrue("the soap configure should set isMtomEnabled to be true",
                    sbc.isMtomEnabled());
 
-        ep = getEndpointImplBean("implementorClass", ctx);
+        bean = ctx.getBean("implementorClass");
+        assertNotNull(bean);
+        ep = (EndpointImpl) bean;
         assertEquals(Hello.class, ep.getImplementorClass());
         assertTrue(ep.getImplementor().getClass() == Object.class);
 
-        ep = getEndpointImplBean("epWithProps", ctx);
+        bean = ctx.getBean("epWithProps");
+        assertNotNull(bean);
+
+        ep = (EndpointImpl) bean;
         assertEquals("bar", ep.getProperties().get("foo"));
 
-        ep = getEndpointImplBean("classImpl", ctx);
+        bean = ctx.getBean("classImpl");
+        assertNotNull(bean);
+
+        ep = (EndpointImpl) bean;
         assertTrue(ep.getImplementor() instanceof Hello);
 
         QName name = ep.getServer().getEndpoint().getService().getName();
         assertEquals("http://service.jaxws.cxf.apache.org/service", name.getNamespaceURI());
         assertEquals("HelloServiceCustomized", name.getLocalPart());
 
-<<<<<<< HEAD
-        name = ep.getServer().getEndpoint().getEndpointInfo().getName();
-        assertEquals("http://service.jaxws.cxf.apache.org/endpoint", name.getNamespaceURI());
-        assertEquals("HelloEndpointCustomized", name.getLocalPart());
-
-        Object bean = ctx.getBean("wsdlLocation");
-=======
         bean = ctx.getBean("wsdlLocation");
->>>>>>> 8568d21b
-        assertNotNull(bean);
-
-        ep = getEndpointImplBean("publishedEndpointUrl", ctx);
+        assertNotNull(bean);
+
+        bean = ctx.getBean("publishedEndpointUrl");
+        assertNotNull(bean);
         String expectedEndpointUrl = "http://cxf.apache.org/Greeter";
+        ep = (EndpointImpl) bean;
         assertEquals(expectedEndpointUrl, ep.getPublishedEndpointUrl());
         
-<<<<<<< HEAD
-        ep = getEndpointImplBean("epWithDataBinding", ctx);
-=======
         bean = ctx.getBean("epWithDataBinding");
         assertNotNull(bean);
         ep = (EndpointImpl) bean;
->>>>>>> 8568d21b
         DataBinding dataBinding = ep.getDataBinding();
         
         assertTrue(dataBinding instanceof JAXBDataBinding);
         assertEquals("The namespace map should have an entry",
-<<<<<<< HEAD
-                     ((JAXBDataBinding)dataBinding).getNamespaceMap().size(), 1);
-=======
                         ((JAXBDataBinding)dataBinding).getNamespaceMap().size(), 1);
->>>>>>> 8568d21b
         // test for existence of Endpoint without an id element
         boolean found = false;
         String[] names = ctx.getBeanNamesForType(EndpointImpl.class);
@@ -288,13 +281,9 @@
 
     @Test
     public void testClients() throws Exception {
-        AbstractFactoryBeanDefinitionParser.setFactoriesAreAbstract(false);
         ClassPathXmlApplicationContext ctx =
             new ClassPathXmlApplicationContext(new String[] {"/org/apache/cxf/jaxws/spring/clients.xml"});
 
-        ClientHolderBean greeters = (ClientHolderBean)ctx.getBean("greeters");
-        assertEquals(3, greeters.greeterCount());
-        
         Object bean = ctx.getBean("client1.proxyFactory");
         assertNotNull(bean);
 
