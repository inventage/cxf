--- conflicted
+++ resolved
@@ -192,14 +192,11 @@
     public Boolean isWrapperPartNillable(MessagePartInfo mpi) {
         return null;
     }
-<<<<<<< HEAD
-    
-=======
->>>>>>> 8568d21b
     public Boolean isWrapperPartQualified(MessagePartInfo mpi) {
         return null;
     }
     public Long getWrapperPartMaxOccurs(MessagePartInfo mpi) {
+        //return Long.MAX_VALUE for unbounded
         return null;
     }
     public Long getWrapperPartMinOccurs(MessagePartInfo mpi) {
