--- conflicted
+++ resolved
@@ -22,20 +22,12 @@
     <artifactId>wssec_ut</artifactId>
     <name>CXF WS-Security UT Demo</name>
     <description>CXF WS-Security UT Demo</description>
-<<<<<<< HEAD
-    <version>2.6.0-SNAPSHOT</version>
-=======
     <version>2.5.2</version>
->>>>>>> 2fe1624a
 
     <parent>
         <groupId>org.apache.cxf.samples</groupId>
         <artifactId>cxf-samples</artifactId>
-<<<<<<< HEAD
-        <version>2.6.0-SNAPSHOT</version>
-=======
         <version>2.5.2</version>
->>>>>>> 2fe1624a
         <relativePath>../..</relativePath>
     </parent>
     <properties>
@@ -144,75 +136,43 @@
         <dependency>
             <groupId>org.apache.cxf</groupId>
             <artifactId>cxf-rt-frontend-jaxws</artifactId>
-<<<<<<< HEAD
-            <version>2.6.0-SNAPSHOT</version>
-=======
             <version>2.5.2</version>
->>>>>>> 2fe1624a
         </dependency>
         <dependency>
             <groupId>org.apache.cxf</groupId>
             <artifactId>cxf-rt-transports-http</artifactId>
-<<<<<<< HEAD
-            <version>2.6.0-SNAPSHOT</version>
-=======
             <version>2.5.2</version>
->>>>>>> 2fe1624a
         </dependency>
         <!-- Jetty is needed if you're using the CXFServlet -->
         <dependency>
             <groupId>org.apache.cxf</groupId>
             <artifactId>cxf-rt-transports-http-jetty</artifactId>
-<<<<<<< HEAD
-            <version>2.6.0-SNAPSHOT</version>
-=======
             <version>2.5.2</version>
->>>>>>> 2fe1624a
         </dependency>
         <dependency>
             <groupId>org.apache.cxf</groupId>
             <artifactId>cxf-rt-ws-rm</artifactId>
-<<<<<<< HEAD
-            <version>2.6.0-SNAPSHOT</version>
-=======
             <version>2.5.2</version>
->>>>>>> 2fe1624a
         </dependency>
         <dependency>
             <groupId>org.apache.cxf</groupId>
             <artifactId>cxf-rt-ws-security</artifactId>
-<<<<<<< HEAD
-            <version>2.6.0-SNAPSHOT</version>
-=======
             <version>2.5.2</version>
->>>>>>> 2fe1624a
         </dependency>
         <dependency>
             <groupId>org.apache.cxf</groupId>
             <artifactId>cxf-rt-ws-addr</artifactId>
-<<<<<<< HEAD
-            <version>2.6.0-SNAPSHOT</version>
-=======
             <version>2.5.2</version>
->>>>>>> 2fe1624a
         </dependency>
         <dependency>
             <groupId>org.apache.cxf</groupId>
             <artifactId>cxf-rt-ws-policy</artifactId>
-<<<<<<< HEAD
-            <version>2.6.0-SNAPSHOT</version>
-=======
             <version>2.5.2</version>
->>>>>>> 2fe1624a
         </dependency>
         <dependency>
             <groupId>org.apache.cxf</groupId>
             <artifactId>cxf-common-utilities</artifactId>
-<<<<<<< HEAD
-            <version>2.6.0-SNAPSHOT</version>
-=======
             <version>2.5.2</version>
->>>>>>> 2fe1624a
         </dependency>
     </dependencies>
 </project>