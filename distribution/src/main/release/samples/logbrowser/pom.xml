<!--
  Licensed to the Apache Software Foundation (ASF) under one
  or more contributor license agreements. See the NOTICE file
  distributed with this work for additional information
  regarding copyright ownership. The ASF licenses this file
  to you under the Apache License, Version 2.0 (the
  "License"); you may not use this file except in compliance
  with the License. You may obtain a copy of the License at
 
  http://www.apache.org/licenses/LICENSE-2.0
 
  Unless required by applicable law or agreed to in writing,
  software distributed under the License is distributed on an
  "AS IS" BASIS, WITHOUT WARRANTIES OR CONDITIONS OF ANY
  KIND, either express or implied. See the License for the
  specific language governing permissions and limitations
  under the License.
-->
<project xmlns="http://maven.apache.org/POM/4.0.0" xmlns:xsi="http://www.w3.org/2001/XMLSchema-instance" xsi:schemaLocation="http://maven.apache.org/POM/4.0.0 http://maven.apache.org/maven-v4_0_0.xsd">
    <modelVersion>4.0.0</modelVersion>
    <groupId>org.apache.cxf.samples</groupId>
    <artifactId>logbrowser</artifactId>
    <name>LogBrowser</name>
<<<<<<< HEAD
    <version>2.5.0-SNAPSHOT</version>
=======
    <version>2.4.2</version>
>>>>>>> c9e236fc

    <parent>
        <groupId>org.apache.cxf.samples</groupId>
        <artifactId>cxf-samples</artifactId>
<<<<<<< HEAD
        <version>2.5.0-SNAPSHOT</version>
=======
        <version>2.4.2</version>
>>>>>>> c9e236fc
        <relativePath>..</relativePath>
    </parent>

    <profiles>
        <profile>
            <id>server</id>
            <build>
                <defaultGoal>test</defaultGoal>
                <plugins>
                    <plugin>
                        <groupId>org.codehaus.mojo</groupId>
                        <artifactId>exec-maven-plugin</artifactId>
                        <executions>
                            <execution>
                                <phase>test</phase>
                                <goals>
                                    <goal>java</goal>
                                </goals>
                                <configuration>
                                   <mainClass>demo.service.Server</mainClass>
                                   <systemProperties>
                                      <systemProperty>
                                        <key>java.util.logging.config.file</key>
                                        <value>${basedir}/logging.properties</value>
                                      </systemProperty>
                                   </systemProperties>
                                </configuration>
                            </execution>
                        </executions>
                    </plugin>
                </plugins>
            </build>
        </profile>
    </profiles>
    <build>
        <sourceDirectory>src</sourceDirectory>
        <plugins>
            <plugin>
                <artifactId>maven-compiler-plugin</artifactId>
                <configuration>
                    <source>1.5</source>
                    <target>1.5</target>
                </configuration>
            </plugin>

        </plugins>
    </build>
    
    <dependencies>
        <dependency>
            <groupId>org.apache.cxf</groupId>
            <artifactId>cxf-rt-management-web</artifactId>
            <version>${project.version}</version>
        </dependency>

        <dependency>
            <groupId>org.apache.cxf</groupId>
            <artifactId>cxf-rt-transports-http-jetty</artifactId>
            <version>${project.version}</version>
        </dependency>
        
        <dependency>
            <groupId>org.apache.abdera</groupId>
            <artifactId>abdera-core</artifactId>
        </dependency>
        <dependency>
            <groupId>org.apache.abdera</groupId>
            <artifactId>abdera-parser</artifactId>
        </dependency>

        <dependency>
            <groupId>org.eclipse.jetty</groupId>
            <artifactId>jetty-webapp</artifactId>
        </dependency>
    </dependencies>
</project><|MERGE_RESOLUTION|>--- conflicted
+++ resolved
@@ -21,20 +21,12 @@
     <groupId>org.apache.cxf.samples</groupId>
     <artifactId>logbrowser</artifactId>
     <name>LogBrowser</name>
-<<<<<<< HEAD
-    <version>2.5.0-SNAPSHOT</version>
-=======
     <version>2.4.2</version>
->>>>>>> c9e236fc
 
     <parent>
         <groupId>org.apache.cxf.samples</groupId>
         <artifactId>cxf-samples</artifactId>
-<<<<<<< HEAD
-        <version>2.5.0-SNAPSHOT</version>
-=======
         <version>2.4.2</version>
->>>>>>> c9e236fc
         <relativePath>..</relativePath>
     </parent>
 
