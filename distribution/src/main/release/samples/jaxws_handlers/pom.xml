--- conflicted
+++ resolved
@@ -22,19 +22,11 @@
     <artifactId>jaxws_handlers</artifactId>
     <name>JAX-WS Handler Demo</name>
     <description>JAX-WS Handler Demo</description>
-<<<<<<< HEAD
-    <version>2.6.0-SNAPSHOT</version>
-    <parent>
-        <groupId>org.apache.cxf.samples</groupId>
-        <artifactId>cxf-samples</artifactId>
-        <version>2.6.0-SNAPSHOT</version>
-=======
     <version>2.5.2</version>
     <parent>
         <groupId>org.apache.cxf.samples</groupId>
         <artifactId>cxf-samples</artifactId>
         <version>2.5.2</version>
->>>>>>> 2fe1624a
     </parent>
 
     <properties>
@@ -148,30 +140,18 @@
         <dependency>
             <groupId>org.apache.cxf</groupId>
             <artifactId>cxf-rt-frontend-jaxws</artifactId>
-<<<<<<< HEAD
-            <version>2.6.0-SNAPSHOT</version>
-=======
             <version>2.5.2</version>
->>>>>>> 2fe1624a
         </dependency>
         <dependency>
             <groupId>org.apache.cxf</groupId>
             <artifactId>cxf-rt-transports-http</artifactId>
-<<<<<<< HEAD
-            <version>2.6.0-SNAPSHOT</version>
-=======
             <version>2.5.2</version>
->>>>>>> 2fe1624a
         </dependency>
         <!-- Jetty is needed if you're using the CXFServlet -->
         <dependency>
             <groupId>org.apache.cxf</groupId>
             <artifactId>cxf-rt-transports-http-jetty</artifactId>
-<<<<<<< HEAD
-            <version>2.6.0-SNAPSHOT</version>
-=======
             <version>2.5.2</version>
->>>>>>> 2fe1624a
         </dependency>
     </dependencies>
 </project>