<?xml version="1.0"?>
<!--
  Licensed to the Apache Software Foundation (ASF) under one
  or more contributor license agreements. See the NOTICE file
  distributed with this work for additional information
  regarding copyright ownership. The ASF licenses this file
  to you under the Apache License, Version 2.0 (the
  "License"); you may not use this file except in compliance
  with the License. You may obtain a copy of the License at
 
  http://www.apache.org/licenses/LICENSE-2.0
 
  Unless required by applicable law or agreed to in writing,
  software distributed under the License is distributed on an
  "AS IS" BASIS, WITHOUT WARRANTIES OR CONDITIONS OF ANY
  KIND, either express or implied. See the License for the
  specific language governing permissions and limitations
  under the License.
-->
<project xmlns="http://maven.apache.org/POM/4.0.0" xmlns:xsi="http://www.w3.org/2001/XMLSchema-instance" xsi:schemaLocation="http://maven.apache.org/POM/4.0.0 http://maven.apache.org/maven-v4_0_0.xsd">
    <modelVersion>4.0.0</modelVersion>
    <groupId>org.apache.cxf</groupId>
    <artifactId>cxf-bundle-minimal</artifactId>
    <packaging>bundle</packaging>
    <name>Apache CXF Minimal Bundle Jar</name>
<<<<<<< HEAD
    <version>2.5.0-SNAPSHOT</version>
=======
    <version>2.4.2</version>
>>>>>>> c9e236fc
    <url>http://cxf.apache.org</url>

    <parent>
        <groupId>org.apache.cxf</groupId>
        <artifactId>cxf-bundle-parent</artifactId>
<<<<<<< HEAD
        <version>2.5.0-SNAPSHOT</version>
=======
        <version>2.4.2</version>
>>>>>>> c9e236fc
    </parent>
    <properties>
        <bundle.symbolic.name>${project.groupId}.bundle-minimal</bundle.symbolic.name>
    </properties>

    <dependencies>
        <dependency>
            <groupId>${project.groupId}</groupId>
            <artifactId>cxf-common-utilities</artifactId>
            <version>${project.version}</version>
        </dependency>
        <dependency>
            <groupId>${project.groupId}</groupId>
            <artifactId>cxf-api</artifactId>
            <version>${project.version}</version>
        </dependency>

        <dependency>
            <groupId>${project.groupId}</groupId>
            <artifactId>cxf-rt-core</artifactId>
            <version>${project.version}</version>
        </dependency>

        <dependency>
            <groupId>${project.groupId}</groupId>
            <artifactId>cxf-rt-transports-http</artifactId>
            <version>${project.version}</version>
        </dependency>
        <dependency>
            <groupId>${project.groupId}</groupId>
            <artifactId>cxf-rt-transports-http-jetty</artifactId>
            <version>${project.version}</version>
        </dependency>
        

        <dependency>
            <groupId>${project.groupId}</groupId>
            <artifactId>cxf-rt-transports-jms</artifactId>
            <version>${project.version}</version>
        </dependency>

        <dependency>
            <groupId>${project.groupId}</groupId>
            <artifactId>cxf-rt-bindings-soap</artifactId>
            <version>${project.version}</version>
        </dependency>

        <dependency>
            <groupId>${project.groupId}</groupId>
            <artifactId>cxf-rt-databinding-aegis</artifactId>
            <version>${project.version}</version>
        </dependency>
        <dependency>
            <groupId>${project.groupId}</groupId>
            <artifactId>cxf-wstx-msv-validation</artifactId>
            <version>${project.version}</version>
        </dependency>

        <dependency>
            <groupId>${project.groupId}</groupId>
            <artifactId>cxf-rt-databinding-jaxb</artifactId>
            <version>${project.version}</version>
        </dependency>

        <dependency>
            <groupId>${project.groupId}</groupId>
            <artifactId>cxf-rt-frontend-jaxws</artifactId>
            <version>${project.version}</version>
        </dependency>
        <dependency>
            <groupId>${project.groupId}</groupId>
            <artifactId>cxf-rt-frontend-simple</artifactId>
            <version>${project.version}</version>
        </dependency>
        <dependency>
            <groupId>${project.groupId}</groupId>
            <artifactId>cxf-rt-databinding-xmlbeans</artifactId>
            <version>${project.version}</version>
        </dependency>
        <dependency>
            <groupId>${project.groupId}</groupId>
            <artifactId>cxf-rt-ws-security</artifactId>
            <version>${project.version}</version>
        </dependency>
        <dependency>
            <groupId>${project.groupId}</groupId>
            <artifactId>cxf-rt-ws-policy</artifactId>
            <version>${project.version}</version>
        </dependency>
        <dependency>
            <groupId>${project.groupId}</groupId>
            <artifactId>cxf-rt-ws-addr</artifactId>
            <version>${project.version}</version>
        </dependency>
        <dependency>
            <groupId>${project.groupId}</groupId>
            <artifactId>cxf-rt-ws-rm</artifactId>
            <version>${project.version}</version>
        </dependency>
        <dependency>
            <groupId>${project.groupId}</groupId>
            <artifactId>cxf-rt-frontend-jaxrs</artifactId>
            <version>${project.version}</version>
        </dependency> 
        <dependency>
               <groupId>com.sun.xml.fastinfoset</groupId>
               <artifactId>FastInfoset</artifactId>
               <optional>true</optional>
          </dependency>
    </dependencies>

    <build>
        <plugins>
            <plugin>
                <groupId>org.apache.felix</groupId>
                <artifactId>maven-bundle-plugin</artifactId>
                <extensions>true</extensions>
                <configuration>
                    <instructions>
                        <Implementation-Title>Apache CXF</Implementation-Title>
                        <Implementation-Vendor>The Apache Software Foundation</Implementation-Vendor>
                        <Implementation-Vendor-Id>org.apache</Implementation-Vendor-Id>
                        <Implementation-Version>${cxf.osgi.version.clean}</Implementation-Version>
                        <Specification-Title>Apache CXF</Specification-Title>
                        <Specification-Vendor>The Apache Software Foundation</Specification-Vendor>
                        <Specification-Version>${cxf.osgi.version.clean}</Specification-Version>
                        <DynamicImport-Package>
                            com.ctc.wstx.*,
                            com.sun.xml.bind.api,
                            com.sun.xml.bind.api.*,
                            com.sun.xml.internal.bind.api,
                            com.sun.xml.internal.bind.api.*,
                            org.apache.commons.logging.*,
                            org.slf4j.*,
                            org.slf4j.impl.*,
                            org.eclipse.jetty.jmx,
                            org.eclipse.jetty.jmx.*
                        </DynamicImport-Package>
                        <Import-Package>
                            !org.apache.cxf.*,
                            !META-INF.cxf,
                            !META-INF.cxf.osgi,
                            !schemas*,
                            org.apache.cxf.tools.*;version=${cxf.osgi.version.clean};resolution:=optional,
                            antlr*;resolution:=optional,
                            com.ibm*;resolution:=optional,
                            com.sun*;resolution:=optional,
                            javax.ws.rs*;resolution:=optional,
                            com.ctc.wstx.msv*;resolution:=optional,
                            org.codehaus.stax2*;resolution:=optional,
                            repackage;resolution:=optional,
                            javax.resource*;resolution:=optional,
                            javax.xml.soap,
                            junit.framework*;resolution:=optional,
                            net.sf.cglib*;resolution:=optional;version="[2.1.3, 3.0.0)",
                            org.apache.abdera*;resolution:=optional;version="[1.0,2)",
                            org.apache.aries*;resolution:=optional;version="[0.2,2)",
                            org.apache.commons.lang*;resolution:=optional;version="[2.4,3)",
                            org.apache.commons.codec*;resolution:=optional,
                            org.apache.commons.pool*;resolution:=optional,
                            org.apache.log4j*;resolution:=optional,
                            org.apache.mina*;resolution:=optional,
                            org.apache.velocity*;resolution:=optional,
                            org.apache.xmlbeans*;resolution:=optional,
                            org.apache.xml.security*;resolution:=optional,
                            org.apache.ws.security*;resolution:=optional,
                            org.codehaus.jra*;resolution:=optional,
                            org.codehaus.jettison*;resolution:=optional,
                            org.jaxen*;resolution:=optional,
                            org.jdom*;resolution:=optional,
                            org.junit*;resolution:=optional,
                            org.eclipse.jetty*;resolution:=optional;resolution:=optional;version="[7.2,8)",
                            org.mozilla.javascript*;resolution:=optional,
                            org.objectweb.asm*;version="[2.0,4)";resolution:=optional,
                            org.osgi.service.blueprint*;resolution:=optional,
                            org.slf4j*;resolution:=optional;version="[1.5,2)",
                            org.springframework*;resolution:=optional;version="[2.5,4)",
                            javax.activation;version="[0.0,2)",
                            javax.annotation;version="[0.0,2)",
                            javax.jms;resolution:=optional;version="[0.0,2)",
                            javax.jws*;version="[0.0,3)",
                            javax.mail*;version="[0.0,2)",
                            javax.servlet.*;version="[0.0,4)";resolution:=optional,
                            javax.xml.stream*;version="[0.0,2)",
                            javax.xml.ws.spi.http*;version="[0.0,3)";resolution:=optional,
                            javax.xml.ws*;version="[0.0,3)",
                            *
                        </Import-Package>
                        <Bundle-Activator>org.apache.cxf.bus.osgi.OSGiExtensionLocator</Bundle-Activator>
                        <Export-Package>
                            org.apache.cxf.*;version=${cxf.osgi.version.clean};-split-package:=merge-first,
                            '=META-INF.cxf',
                            '=META-INF.cxf.osgi',
                            '=schemas',
                            '=schemas.configuration',
                            '=schemas.wsdl'
                        </Export-Package>
                        <_failok>true</_failok>
                        <_nouses>true</_nouses>
                        <_versionpolicy>[$(version;==;$(@)),$(version;+;$(@)))</_versionpolicy>
                    </instructions>
                </configuration>
            </plugin>
            <plugin>
                <groupId>org.apache.maven.plugins</groupId>
                <artifactId>maven-shade-plugin</artifactId>
                <executions>
                    <execution>
                        <phase>package</phase>
                        <goals>
                            <goal>shade</goal>
                        </goals>
                        <configuration>
                            <shadedGroupFilter>org.apache.cxf</shadedGroupFilter>
                            <shadedArtifactAttached>false</shadedArtifactAttached>
                            <createSourcesJar>${createSourcesJar}</createSourcesJar>
                            <promoteTransitiveDependencies>true</promoteTransitiveDependencies>
                            <createDependencyReducedPom>true</createDependencyReducedPom>
                            <filters>
                                <filter>
                                    <artifact>${project.groupId}:${project.artifactId}</artifact>
                                    <excludes>
                                        <exclude>org/**</exclude>
                                    </excludes>
                                </filter>
                            </filters>

                            <transformers>
                                <transformer implementation="org.apache.maven.plugins.shade.resource.ApacheNoticeResourceTransformer">
                                    <projectName>Apache CXF</projectName>
                                </transformer>
                                <transformer implementation="org.apache.maven.plugins.shade.resource.AppendingTransformer">
                                    <resource>META-INF/spring.handlers</resource>
                                </transformer>
                                <transformer implementation="org.apache.maven.plugins.shade.resource.AppendingTransformer">
                                    <resource>META-INF/spring.schemas</resource>
                                </transformer>
                                <transformer implementation="org.apache.maven.plugins.shade.resource.AppendingTransformer">
                                    <resource>META-INF/cxf/cxf.extension</resource>
                                </transformer>
                                <transformer implementation="org.apache.maven.plugins.shade.resource.XmlAppendingTransformer">
                                    <resource>META-INF/extensions.xml</resource>
                                </transformer>
                                <transformer implementation="org.apache.maven.plugins.shade.resource.XmlAppendingTransformer">
                                    <resource>META-INF/cxf/extensions.xml</resource>
                                </transformer>
                                <transformer implementation="org.apache.maven.plugins.shade.resource.AppendingTransformer">
                                    <resource>META-INF/cxf/bus-extensions.txt</resource>
                                </transformer>
                                <transformer implementation="org.apache.maven.plugins.shade.resource.XmlAppendingTransformer">
                                    <resource>META-INF/cxf/bus-extensions.xml</resource>
                                </transformer>
                                <transformer implementation="org.apache.maven.plugins.shade.resource.XmlAppendingTransformer">
                                    <resource>META-INF/wsdl.plugin.xml</resource>
                                </transformer>                     
                                <transformer implementation="org.apache.maven.plugins.shade.resource.XmlAppendingTransformer">
                                    <resource>META-INF/cxf/java2wsbeans.xml</resource>
                                </transformer>
                                <transformer implementation="org.apache.cxf.maven.CXFAllTransformer" />
                            </transformers>
                        </configuration>
                    </execution>
                </executions>
            </plugin>
        </plugins>
    </build>

</project><|MERGE_RESOLUTION|>--- conflicted
+++ resolved
@@ -23,21 +23,13 @@
     <artifactId>cxf-bundle-minimal</artifactId>
     <packaging>bundle</packaging>
     <name>Apache CXF Minimal Bundle Jar</name>
-<<<<<<< HEAD
-    <version>2.5.0-SNAPSHOT</version>
-=======
     <version>2.4.2</version>
->>>>>>> c9e236fc
     <url>http://cxf.apache.org</url>
 
     <parent>
         <groupId>org.apache.cxf</groupId>
         <artifactId>cxf-bundle-parent</artifactId>
-<<<<<<< HEAD
-        <version>2.5.0-SNAPSHOT</version>
-=======
         <version>2.4.2</version>
->>>>>>> c9e236fc
     </parent>
     <properties>
         <bundle.symbolic.name>${project.groupId}.bundle-minimal</bundle.symbolic.name>
